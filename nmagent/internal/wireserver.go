--- conflicted
+++ resolved
@@ -127,16 +127,6 @@
 			// Wireserver gets angry when there's no Content-Length header, and returns
 			// a 411 status code:
 			req.ContentLength = int64(len(emptyJSONString))
-<<<<<<< HEAD
-
-			// the Content-Type must also be manually set, because the net/http
-			// Content-Type detection can't be run without draining the Reader set
-			// for the Request Body. This is a good idea anyway, because the
-			// detection uses heuristic methods to figure out the Content-Type, which
-			// may not necessarily be correct for a short JSON string like this:
-			req.Header.Set(HeaderContentType, MimeJSON)
-		}
-=======
 		}
 
 		// the Content-Type must also be manually set, because the net/http
@@ -145,7 +135,6 @@
 		// detection uses heuristic methods to figure out the Content-Type, which
 		// may not necessarily be correct for a short JSON string like this:
 		req.Header.Set(HeaderContentType, MimeJSON)
->>>>>>> d33d67ab
 	}
 
 	// execute the request to the downstream transport
