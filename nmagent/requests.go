package nmagent

import (
	"bytes"
	"encoding/json"
	"fmt"
	"io"
	"net/http"
	"strconv"
	"strings"
	"unicode"

	"github.com/Azure/azure-container-networking/nmagent/internal"
	"github.com/pkg/errors"
)

// Request represents an abstracted HTTP request, capable of validating itself,
// producing a valid Path, Body, and its Method.
type Request interface {
	// Validate should ensure that the request is valid to submit
	Validate() error

	// Path should produce a URL path, complete with any URL parameters
	// interpolated
	Path() string

	// Body produces the HTTP request body necessary to submit the request
	Body() (io.Reader, error)

	// Method returns the HTTP Method to be used for the request.
	Method() string
}

var _ Request = &PutNetworkContainerRequest{}

// PutNetworkContainerRequest is a collection of parameters necessary to create
// a new network container
type PutNetworkContainerRequest struct {
	// NOTE(traymond): if you are adding a new field to this struct, ensure that it is also added
	// to the MarshallJSON, UnmarshallJSON and  method as well.
	ID     string // the id of the network container
	VNetID string // the id of the customer's vnet

	// Version is the new network container version
	Version uint64

	// SubnetName is the name of the delegated subnet. This is used to
	// authenticate the request. The list of ipv4addresses must be contained in
	// the subnet's prefix.
	SubnetName string

	// IPv4 addresses in the customer virtual network that will be assigned to
	// the interface.
	IPv4Addrs []string

	Policies []Policy // policies applied to the network container

	// VlanID is used to distinguish Network Containers with duplicate customer
	// addresses. "0" is considered a default value by the API.
	VlanID int

	GREKey uint16

	// AuthenticationToken is the base64 security token for the subnet containing
	// the Network Container addresses
	AuthenticationToken string

	// PrimaryAddress is the primary customer address of the interface in the
	// management VNet
	PrimaryAddress string
<<<<<<< HEAD

	// AzID is the home AZ ID of the network container
	AzID uint

	// EnableAZR denotes whether AZR is enabled for network container or not
	EnableAZR bool
=======
>>>>>>> e8d91c9e
}

type internalNC struct {
	// NMAgent expects this to be a string, except that the contents of that string have to be a uint64.
	// Therefore, the type we expose to clients uses a uint64 to guarantee that, but we
	// convert it to a string here.
	Version string `json:"version"`

	// The rest of these are copied verbatim from the above struct and should be kept in sync.
	VNetID     string   `json:"virtualNetworkId"`
	SubnetName string   `json:"subnetName"`
	IPv4Addrs  []string `json:"ipV4Addresses"`
	Policies   []Policy `json:"policies"`
	VlanID     int      `json:"vlanId"`
	GREKey     uint16   `json:"greKey"`
<<<<<<< HEAD
	AzID       uint     `json:"azID"`
	EnableAZR  bool     `json:"enableAZR"`
=======
>>>>>>> e8d91c9e
}

func (p *PutNetworkContainerRequest) MarshalJSON() ([]byte, error) {
	pBody := internalNC{
		Version:    strconv.Itoa(int(p.Version)),
		VNetID:     p.VNetID,
		SubnetName: p.SubnetName,
		IPv4Addrs:  p.IPv4Addrs,
		Policies:   p.Policies,
		VlanID:     p.VlanID,
		GREKey:     p.GREKey,
<<<<<<< HEAD
		AzID:       p.AzID,
		EnableAZR:  p.EnableAZR,
=======
>>>>>>> e8d91c9e
	}

	body, err := json.Marshal(pBody)
	if err != nil {
		return nil, errors.Wrap(err, "marshaling PutNetworkContainerRequest")
	}
	return body, nil
}

func (p *PutNetworkContainerRequest) UnmarshalJSON(in []byte) error {
	var req internalNC
	err := json.Unmarshal(in, &req)
	if err != nil {
		return errors.Wrap(err, "unmarshal network container request")
	}

	//nolint:gomnd // these magic numbers are well-documented in ParseUint
	version, err := strconv.ParseUint(req.Version, 10, 64)
	if err != nil {
		return errors.Wrap(err, "parsing version string as uint64")
	}

	p.Version = version
	p.VNetID = req.VNetID
	p.SubnetName = req.SubnetName
	p.IPv4Addrs = req.IPv4Addrs
	p.Policies = req.Policies
	p.VlanID = req.VlanID
	p.GREKey = req.GREKey
<<<<<<< HEAD
	p.AzID = req.AzID
	p.EnableAZR = req.EnableAZR
=======
>>>>>>> e8d91c9e

	return nil
}

// Body marshals the JSON fields of the request and produces an Reader intended
// for use with an HTTP request
func (p *PutNetworkContainerRequest) Body() (io.Reader, error) {
	body, err := json.Marshal(p)
	if err != nil {
		return nil, errors.Wrap(err, "marshaling PutNetworkContainerRequest")
	}

	return bytes.NewReader(body), nil
}

// Method returns the HTTP method for this request type
func (p *PutNetworkContainerRequest) Method() string {
	return http.MethodPost
}

// Path returns the URL path necessary to submit this PutNetworkContainerRequest
func (p *PutNetworkContainerRequest) Path() string {
	const PutNCRequestPath string = "/NetworkManagement/interfaces/%s/networkContainers/%s/authenticationToken/%s/api-version/1"
	return fmt.Sprintf(PutNCRequestPath, p.PrimaryAddress, p.ID, p.AuthenticationToken)
}

// Validate ensures that all of the required parameters of the request have
// been filled out properly prior to submission to NMAgent
func (p *PutNetworkContainerRequest) Validate() error {
	err := internal.ValidationError{}

	// URL requirements:
	if p.PrimaryAddress == "" {
		err.MissingFields = append(err.MissingFields, "PrimaryAddress")
	}

	if p.ID == "" {
		err.MissingFields = append(err.MissingFields, "ID")
	}

	if p.AuthenticationToken == "" {
		err.MissingFields = append(err.MissingFields, "AuthenticationToken")
	}

	// Documented requirements:
	if p.SubnetName == "" {
		err.MissingFields = append(err.MissingFields, "SubnetName")
	}

	if len(p.IPv4Addrs) == 0 {
		err.MissingFields = append(err.MissingFields, "IPv4Addrs")
	}

	if p.VNetID == "" {
		err.MissingFields = append(err.MissingFields, "VNetID")
	}

	if err.IsEmpty() {
		return nil
	}
	return err
}

type Policy struct {
	ID   string
	Type string
}

// MarshalJson encodes policies as a JSON string, separated by a comma. This
// specific format is requested by the NMAgent documentation
func (p Policy) MarshalJSON() ([]byte, error) {
	out := bytes.NewBufferString(p.ID)
	out.WriteString(", ")
	out.WriteString(p.Type)

	outStr := out.String()
	// nolint:wrapcheck // wrapping this error provides no useful information
	return json.Marshal(outStr)
}

// UnmarshalJSON decodes a JSON-encoded policy string
func (p *Policy) UnmarshalJSON(in []byte) error {
	const expectedNumParts = 2

	var raw string
	err := json.Unmarshal(in, &raw)
	if err != nil {
		return errors.Wrap(err, "decoding policy")
	}

	parts := strings.Split(raw, ",")
	if len(parts) != expectedNumParts {
		return errors.New("policies must be two comma-separated values")
	}

	p.ID = strings.TrimFunc(parts[0], unicode.IsSpace)
	p.Type = strings.TrimFunc(parts[1], unicode.IsSpace)

	return nil
}

var _ Request = JoinNetworkRequest{}

type JoinNetworkRequest struct {
	NetworkID string `validate:"presence" json:"-"` // the customer's VNet ID
}

// Path constructs a URL path for invoking a JoinNetworkRequest using the
// provided parameters
func (j JoinNetworkRequest) Path() string {
	const JoinNetworkPath string = "/NetworkManagement/joinedVirtualNetworks/%s/api-version/1"
	return fmt.Sprintf(JoinNetworkPath, j.NetworkID)
}

// Body returns nothing, because JoinNetworkRequest has no request body
func (j JoinNetworkRequest) Body() (io.Reader, error) {
	return nil, nil
}

// Method returns the HTTP request method to submit a JoinNetworkRequest
func (j JoinNetworkRequest) Method() string {
	return http.MethodPost
}

// Validate ensures that the provided parameters of the request are valid
func (j JoinNetworkRequest) Validate() error {
	err := internal.ValidationError{}

	if j.NetworkID == "" {
		err.MissingFields = append(err.MissingFields, "NetworkID")
	}

	if err.IsEmpty() {
		return nil
	}
	return err
}

var _ Request = DeleteContainerRequest{}

// DeleteContainerRequest represents all information necessary to request that
// NMAgent delete a particular network container
type DeleteContainerRequest struct {
	NCID      string `json:"-"`         // the Network Container ID
	AzID      uint   `json:"azID"`      // home AZ of the Network Container
	EnableAZR bool   `json:"enableAZR"` // whether AZR is enabled or not

	// PrimaryAddress is the primary customer address of the interface in the
	// management VNET
	PrimaryAddress      string `json:"-"`
	AuthenticationToken string `json:"-"`
}

// Path returns the path for submitting a DeleteContainerRequest with
// parameters interpolated correctly
func (d DeleteContainerRequest) Path() string {
	const DeleteNCPath string = "/NetworkManagement/interfaces/%s/networkContainers/%s/authenticationToken/%s/api-version/1/method/DELETE"
	return fmt.Sprintf(DeleteNCPath, d.PrimaryAddress, d.NCID, d.AuthenticationToken)
}

// Body returns nothing, because DeleteContainerRequests have no HTTP body
func (d DeleteContainerRequest) Body() (io.Reader, error) {
	return nil, nil
}

// Method returns the HTTP method required to submit a DeleteContainerRequest
func (d DeleteContainerRequest) Method() string {
	return http.MethodPost
}

// Validate ensures that the DeleteContainerRequest has the correct information
// to submit the request
func (d DeleteContainerRequest) Validate() error {
	err := internal.ValidationError{}

	if d.NCID == "" {
		err.MissingFields = append(err.MissingFields, "NCID")
	}

	if d.PrimaryAddress == "" {
		err.MissingFields = append(err.MissingFields, "PrimaryAddress")
	}

	if d.AuthenticationToken == "" {
		err.MissingFields = append(err.MissingFields, "AuthenticationToken")
	}

	if err.IsEmpty() {
		return nil
	}
	return err
}

var _ Request = GetNetworkConfigRequest{}

// GetNetworkConfigRequest is a collection of necessary information for
// submitting a request for a customer's network configuration
type GetNetworkConfigRequest struct {
	VNetID string `json:"-"` // the customer's virtual network ID
}

// Path produces a URL path used to submit a request
func (g GetNetworkConfigRequest) Path() string {
	const GetNetworkConfigPath string = "/NetworkManagement/joinedVirtualNetworks/%s/api-version/1"
	return fmt.Sprintf(GetNetworkConfigPath, g.VNetID)
}

// Body returns nothing because GetNetworkConfigRequest has no HTTP request
// body
func (g GetNetworkConfigRequest) Body() (io.Reader, error) {
	return nil, nil
}

// Method returns the HTTP method required to submit a GetNetworkConfigRequest
func (g GetNetworkConfigRequest) Method() string {
	return http.MethodGet
}

// Validate ensures that the request is complete and the parameters are correct
func (g GetNetworkConfigRequest) Validate() error {
	err := internal.ValidationError{}

	if g.VNetID == "" {
		err.MissingFields = append(err.MissingFields, "VNetID")
	}

	if err.IsEmpty() {
		return nil
	}
	return err
}

var _ Request = &SupportedAPIsRequest{}

// SupportedAPIsRequest is a collection of parameters necessary to submit a
// valid request to retrieve the supported APIs from an NMAgent instance.
type SupportedAPIsRequest struct{}

// Body is a no-op method to satisfy the Request interface while indicating
// that there is no body for a SupportedAPIs Request.
func (s *SupportedAPIsRequest) Body() (io.Reader, error) {
	return nil, nil
}

// Method indicates that SupportedAPIs requests are GET requests.
func (s *SupportedAPIsRequest) Method() string {
	return http.MethodGet
}

// Path returns the necessary URI path for invoking a supported APIs request.
func (s *SupportedAPIsRequest) Path() string {
	return "/GetSupportedApis"
}

// Validate is a no-op method because SupportedAPIsRequests have no parameters,
// and therefore can never be invalid.
func (s *SupportedAPIsRequest) Validate() error {
	return nil
}

var _ Request = NCVersionRequest{}

type NCVersionRequest struct {
	AuthToken          string `json:"-"`
	NetworkContainerID string `json:"-"`
	PrimaryAddress     string `json:"-"`
}

func (n NCVersionRequest) Body() (io.Reader, error) {
	// there is no body to an NCVersionRequest, so return nil
	return nil, nil
}

// Method indicates this request is a GET request
func (n NCVersionRequest) Method() string {
	return http.MethodGet
}

// Path returns the URL Path for the request with parameters interpolated as
// necessary.
func (n NCVersionRequest) Path() string {
	const path = "/NetworkManagement/interfaces/%s/networkContainers/%s/version/authenticationToken/%s/api-version/1"
	return fmt.Sprintf(path, n.PrimaryAddress, n.NetworkContainerID, n.AuthToken)
}

// Validate ensures the presence of all parameters of the NCVersionRequest, as
// none are optional.
func (n NCVersionRequest) Validate() error {
	err := internal.ValidationError{}

	if n.AuthToken == "" {
		err.MissingFields = append(err.MissingFields, "AuthToken")
	}

	if n.NetworkContainerID == "" {
		err.MissingFields = append(err.MissingFields, "NetworkContainerID")
	}

	if n.PrimaryAddress == "" {
		err.MissingFields = append(err.MissingFields, "PrimaryAddress")
	}

	if err.IsEmpty() {
		return nil
	}

	return err
}

var _ Request = NCVersionListRequest{}

// NCVersionListRequest is a collection of parameters necessary to submit a
// request to receive a list of NCVersions available from the NMAgent instance.
type NCVersionListRequest struct{}

func (NCVersionListRequest) Body() (io.Reader, error) {
	// there is no body for this request so...
	return nil, nil
}

// Method returns the HTTP method required for the request.
func (NCVersionListRequest) Method() string {
	return http.MethodGet
}

// Path returns the path required to issue the request.
func (NCVersionListRequest) Path() string {
	return "/NetworkManagement/interfaces/api-version/2"
}

// Validate performs any necessary validations for the request.
func (NCVersionListRequest) Validate() error {
	// there are no parameters, thus nothing to validate. Since the request
	// cannot be made invalid it's fine for this to simply...
	return nil
}

var _ Request = &GetHomeAzRequest{}

type GetHomeAzRequest struct{}

// Body is a no-op method to satisfy the Request interface while indicating
// that there is no body for a GetHomeAz Request.
func (g *GetHomeAzRequest) Body() (io.Reader, error) {
	return nil, nil
}

// Method indicates that GetHomeAz requests are GET requests.
func (g *GetHomeAzRequest) Method() string {
	return http.MethodGet
}

// Path returns the necessary URI path for invoking a GetHomeAz request.
func (g *GetHomeAzRequest) Path() string {
	return "/GetHomeAz"
}

// Validate is a no-op method because GetHomeAzRequest have no parameters,
// and therefore can never be invalid.
func (g *GetHomeAzRequest) Validate() error {
	return nil
}<|MERGE_RESOLUTION|>--- conflicted
+++ resolved
@@ -68,15 +68,12 @@
 	// PrimaryAddress is the primary customer address of the interface in the
 	// management VNet
 	PrimaryAddress string
-<<<<<<< HEAD
 
 	// AzID is the home AZ ID of the network container
 	AzID uint
 
 	// EnableAZR denotes whether AZR is enabled for network container or not
 	EnableAZR bool
-=======
->>>>>>> e8d91c9e
 }
 
 type internalNC struct {
@@ -92,11 +89,8 @@
 	Policies   []Policy `json:"policies"`
 	VlanID     int      `json:"vlanId"`
 	GREKey     uint16   `json:"greKey"`
-<<<<<<< HEAD
 	AzID       uint     `json:"azID"`
 	EnableAZR  bool     `json:"enableAZR"`
-=======
->>>>>>> e8d91c9e
 }
 
 func (p *PutNetworkContainerRequest) MarshalJSON() ([]byte, error) {
@@ -108,11 +102,8 @@
 		Policies:   p.Policies,
 		VlanID:     p.VlanID,
 		GREKey:     p.GREKey,
-<<<<<<< HEAD
 		AzID:       p.AzID,
 		EnableAZR:  p.EnableAZR,
-=======
->>>>>>> e8d91c9e
 	}
 
 	body, err := json.Marshal(pBody)
@@ -142,11 +133,8 @@
 	p.Policies = req.Policies
 	p.VlanID = req.VlanID
 	p.GREKey = req.GREKey
-<<<<<<< HEAD
 	p.AzID = req.AzID
 	p.EnableAZR = req.EnableAZR
-=======
->>>>>>> e8d91c9e
 
 	return nil
 }
