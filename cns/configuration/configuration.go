--- conflicted
+++ resolved
@@ -23,30 +23,6 @@
 )
 
 type CNSConfig struct {
-<<<<<<< HEAD
-	ChannelMode                 string
-	EnablePprof                 bool
-	EnableSubnetScarcity        bool
-	InitializeFromCNI           bool
-	ManagedSettings             ManagedSettings
-	MetricsBindAddress          string
-	SyncHostNCTimeoutMs         int
-	SyncHostNCVersionIntervalMs int
-	TLSCertificatePath          string
-	TLSEndpoint                 string
-	TLSPort                     string
-	TLSSubjectName              string
-	TelemetrySettings           TelemetrySettings
-	UseHTTPS                    bool
-	WireserverIP                string
-	KeyVaultSettings            KeyVaultSettings
-	MSISettings                 MSISettings
-	ProgramSNATIPTables         bool
-	ManageEndpointState         bool
-	CNIConflistScenario         string
-	EnableCNIConflistGeneration bool
-	CNIConflistFilepath         string
-=======
 	ChannelMode                          string
 	EnablePprof                          bool
 	EnableSubnetScarcity                 bool
@@ -69,7 +45,6 @@
 	CNIConflistScenario                  string
 	EnableCNIConflistGeneration          bool
 	CNIConflistFilepath                  string
->>>>>>> d33d67ab
 	PopulateHomeAzCacheRetryIntervalSecs int
 }
 
