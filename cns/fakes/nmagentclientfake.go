//go:build !ignore_uncovered
// +build !ignore_uncovered

// Copyright 2020 Microsoft. All rights reserved.
// MIT License

package fakes

import (
	"context"

	"github.com/Azure/azure-container-networking/nmagent"
)

// NMAgentClientFake can be used to query to VM Host info.
type NMAgentClientFake struct {
	PutNetworkContainerF    func(context.Context, *nmagent.PutNetworkContainerRequest) error
	DeleteNetworkContainerF func(context.Context, nmagent.DeleteContainerRequest) error
	JoinNetworkF            func(context.Context, nmagent.JoinNetworkRequest) error
	SupportedAPIsF          func(context.Context) ([]string, error)
	GetNCVersionListF       func(context.Context) (nmagent.NCVersionList, error)
	GetHomeAzF              func(context.Context) (nmagent.AzResponse, error)
}

func (n *NMAgentClientFake) PutNetworkContainer(ctx context.Context, req *nmagent.PutNetworkContainerRequest) error {
	return n.PutNetworkContainerF(ctx, req)
}

func (n *NMAgentClientFake) DeleteNetworkContainer(ctx context.Context, req nmagent.DeleteContainerRequest) error {
	return n.DeleteNetworkContainerF(ctx, req)
}

func (n *NMAgentClientFake) JoinNetwork(ctx context.Context, req nmagent.JoinNetworkRequest) error {
	return n.JoinNetworkF(ctx, req)
}

func (n *NMAgentClientFake) SupportedAPIs(ctx context.Context) ([]string, error) {
	return n.SupportedAPIsF(ctx)
}

<<<<<<< HEAD
func (n *NMAgentClientFake) GetNCVersion(ctx context.Context, req nmagent.NCVersionRequest) (nmagent.NCVersion, error) {
	return n.GetNCVersionF(ctx, req)
}

func (n *NMAgentClientFake) GetNCVersionList(ctx context.Context) (nmagent.NCVersionList, error) {
	return n.GetNCVersionListF(ctx)
}

=======
func (n *NMAgentClientFake) GetNCVersionList(ctx context.Context) (nmagent.NCVersionList, error) {
	return n.GetNCVersionListF(ctx)
}

>>>>>>> d33d67ab
func (n *NMAgentClientFake) GetHomeAz(ctx context.Context) (nmagent.AzResponse, error) {
	return n.GetHomeAzF(ctx)
}<|MERGE_RESOLUTION|>--- conflicted
+++ resolved
@@ -38,21 +38,10 @@
 	return n.SupportedAPIsF(ctx)
 }
 
-<<<<<<< HEAD
-func (n *NMAgentClientFake) GetNCVersion(ctx context.Context, req nmagent.NCVersionRequest) (nmagent.NCVersion, error) {
-	return n.GetNCVersionF(ctx, req)
-}
-
 func (n *NMAgentClientFake) GetNCVersionList(ctx context.Context) (nmagent.NCVersionList, error) {
 	return n.GetNCVersionListF(ctx)
 }
 
-=======
-func (n *NMAgentClientFake) GetNCVersionList(ctx context.Context) (nmagent.NCVersionList, error) {
-	return n.GetNCVersionListF(ctx)
-}
-
->>>>>>> d33d67ab
 func (n *NMAgentClientFake) GetHomeAz(ctx context.Context) (nmagent.AzResponse, error) {
 	return n.GetHomeAzF(ctx)
 }