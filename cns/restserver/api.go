// Copyright 2017 Microsoft. All rights reserved.
// MIT License

package restserver

import (
	"context"
	"encoding/json"
	"fmt"
	"net"
	"net/http"
	"net/url"
	"regexp"
	"runtime"
	"strings"

	"github.com/Azure/azure-container-networking/cns"
	"github.com/Azure/azure-container-networking/cns/hnsclient"
	"github.com/Azure/azure-container-networking/cns/logger"
	"github.com/Azure/azure-container-networking/cns/types"
	"github.com/Azure/azure-container-networking/cns/wireserver"
	"github.com/Azure/azure-container-networking/nmagent"
	"github.com/pkg/errors"
)

var (
	ncRegex               = regexp.MustCompile(`NetworkManagement/interfaces/(.{0,36})/networkContainers/(.{0,36})/authenticationToken/(.{0,36})/api-version/1(/method/DELETE)?`)
	ErrInvalidNcURLFormat = errors.New("Invalid network container url format")
)

// ncURLExpectedMatches defines the size of matches expected from exercising the ncRegex
// 1) the original url (nuance related to golangs regex package)
// 2) the associated interface parameter
// 3) the ncid parameter
// 4) the authentication token parameter
// 5) the optional delete path
const (
	ncURLExpectedMatches = 5
)

// This file contains implementation of all HTTP APIs which are exposed to external clients.
// TODO: break it even further per module (network, nc, etc) like it is done for ipam

// Handles requests to set the environment type.
func (service *HTTPRestService) setEnvironment(w http.ResponseWriter, r *http.Request) {
	logger.Printf("[Azure CNS] setEnvironment")

	var req cns.SetEnvironmentRequest
	err := service.Listener.Decode(w, r, &req)
	logger.Request(service.Name, &req, err)

	if err != nil {
		return
	}

	switch r.Method {
	case http.MethodPost:
		logger.Printf("[Azure CNS]  POST received for SetEnvironment.")
		service.state.Location = req.Location
		service.state.NetworkType = req.NetworkType
		service.state.Initialized = true
		service.saveState()
	default:
	}

	resp := &cns.Response{ReturnCode: 0}
	err = service.Listener.Encode(w, &resp)

	logger.Response(service.Name, resp, resp.ReturnCode, err)
}

// Handles CreateNetwork requests.
func (service *HTTPRestService) createNetwork(w http.ResponseWriter, r *http.Request) {
	logger.Printf("[Azure CNS] createNetwork")

	var err error
	var returnCode types.ResponseCode
	returnMessage := ""

	if service.state.Initialized {
		var req cns.CreateNetworkRequest
		err = service.Listener.Decode(w, r, &req)
		logger.Request(service.Name, &req, err)

		if err != nil {
			//nolint:goconst // ignore const string
			returnMessage = "[Azure CNS] Error. Unable to decode input request."
			returnCode = types.InvalidParameter
		} else {
			switch r.Method {
			case http.MethodPost:
				dc := service.dockerClient
				rt := service.routingTable
				err = dc.NetworkExists(req.NetworkName)

				// Network does not exist.
				if err != nil {
					switch service.state.NetworkType {
					case "Underlay":
						switch service.state.Location {
						case "Azure":
							logger.Printf("[Azure CNS] Creating network with name %v.", req.NetworkName)

							err = rt.GetRoutingTable()
							if err != nil {
								// We should not fail the call to create network for this.
								// This is because restoring routes is a fallback mechanism in case
								// network driver is not behaving as expected.
								// The responsibility to restore routes is with network driver.
								logger.Printf("[Azure CNS] Unable to get routing table from node, %+v.", err.Error())
							}

							var nicInfo *wireserver.InterfaceInfo
							nicInfo, err = service.getPrimaryHostInterface(context.TODO())
							if err != nil {
								returnMessage = fmt.Sprintf("[Azure CNS] Error. GetPrimaryInterfaceInfoFromHost failed %v.", err.Error())
								returnCode = types.UnexpectedError
								break
							}

							err = dc.CreateNetwork(req.NetworkName, nicInfo, req.Options)
							if err != nil {
								returnMessage = fmt.Sprintf("[Azure CNS] Error. CreateNetwork failed %v.", err.Error())
								returnCode = types.UnexpectedError
							}

							err = rt.RestoreRoutingTable()
							if err != nil {
								logger.Printf("[Azure CNS] Unable to restore routing table on node, %+v.", err.Error())
							}

							networkInfo := &networkInfo{
								NetworkName: req.NetworkName,
								NicInfo:     nicInfo,
								Options:     req.Options,
							}

							service.state.Networks[req.NetworkName] = networkInfo

						case "StandAlone":
							returnMessage = fmt.Sprintf("[Azure CNS] Error. Underlay network is not supported in StandAlone environment. %v.", err.Error())
							returnCode = types.UnsupportedEnvironment
						}
					case "Overlay":
						returnMessage = fmt.Sprintf("[Azure CNS] Error. Overlay support not yet available. %v.", err.Error())
						returnCode = types.UnsupportedEnvironment
					}
				} else {
					returnMessage = fmt.Sprintf("[Azure CNS] Received a request to create an already existing network %v", req.NetworkName)
					logger.Printf(returnMessage)
				}

			default:
				returnMessage = "[Azure CNS] Error. CreateNetwork did not receive a POST."
				returnCode = types.InvalidParameter
			}
		}

	} else {
		returnMessage = "[Azure CNS] Error. CNS is not yet initialized with environment."
		returnCode = types.UnsupportedEnvironment
	}

	resp := &cns.Response{
		ReturnCode: returnCode,
		Message:    returnMessage,
	}

	err = service.Listener.Encode(w, &resp)

	if returnCode == 0 {
		service.saveState()
	}

	logger.Response(service.Name, resp, resp.ReturnCode, err)
}

// Handles DeleteNetwork requests.
func (service *HTTPRestService) deleteNetwork(w http.ResponseWriter, r *http.Request) {
	logger.Printf("[Azure CNS] deleteNetwork")

	var req cns.DeleteNetworkRequest
	var returnCode types.ResponseCode
	returnMessage := ""
	err := service.Listener.Decode(w, r, &req)
	logger.Request(service.Name, &req, err)

	if err != nil {
		return
	}

	switch r.Method {
	case http.MethodPost:
		dc := service.dockerClient
		err := dc.NetworkExists(req.NetworkName)

		// Network does exist
		if err == nil {
			logger.Printf("[Azure CNS] Deleting network with name %v.", req.NetworkName)
			err := dc.DeleteNetwork(req.NetworkName)
			if err != nil {
				returnMessage = fmt.Sprintf("[Azure CNS] Error. DeleteNetwork failed %v.", err.Error())
				returnCode = types.UnexpectedError
			}
		} else {
			if err == fmt.Errorf("Network not found") {
				logger.Printf("[Azure CNS] Received a request to delete network that does not exist: %v.", req.NetworkName)
			} else {
				returnCode = types.UnexpectedError
				returnMessage = err.Error()
			}
		}

	default:
		returnMessage = "[Azure CNS] Error. DeleteNetwork did not receive a POST."
		returnCode = types.InvalidParameter
	}

	resp := &cns.Response{
		ReturnCode: returnCode,
		Message:    returnMessage,
	}

	err = service.Listener.Encode(w, &resp)

	if returnCode == 0 {
		service.removeNetworkInfo(req.NetworkName)
		service.saveState()
	}

	logger.Response(service.Name, resp, resp.ReturnCode, err)
}

// Handles CreateHnsNetwork requests.
func (service *HTTPRestService) createHnsNetwork(w http.ResponseWriter, r *http.Request) {
	logger.Printf("[Azure CNS] createHnsNetwork")

	var err error
	var returnCode types.ResponseCode
	returnMessage := ""

	var req cns.CreateHnsNetworkRequest
	err = service.Listener.Decode(w, r, &req)
	logger.Request(service.Name, &req, err)

	if err != nil {
		//nolint:goconst
		returnMessage = "[Azure CNS] Error. Unable to decode input request."
		returnCode = types.InvalidParameter
	} else {
		switch r.Method {
		case http.MethodPost:
			if err := hnsclient.CreateHnsNetwork(req); err == nil {
				// Save the newly created HnsNetwork name. CNS deleteHnsNetwork API
				// will only allow deleting these networks.
				networkInfo := &networkInfo{
					NetworkName: req.NetworkName,
				}
				service.setNetworkInfo(req.NetworkName, networkInfo)
				returnMessage = fmt.Sprintf("[Azure CNS] Successfully created HNS network: %s", req.NetworkName)
			} else {
				returnMessage = fmt.Sprintf("[Azure CNS] CreateHnsNetwork failed with error %v", err.Error())
				returnCode = types.UnexpectedError
			}
		default:
			returnMessage = "[Azure CNS] Error. CreateHnsNetwork did not receive a POST."
			returnCode = types.InvalidParameter
		}
	}

	resp := &cns.Response{
		ReturnCode: returnCode,
		Message:    returnMessage,
	}

	err = service.Listener.Encode(w, &resp)

	if returnCode == 0 {
		service.saveState()
	}

	logger.Response(service.Name, resp, resp.ReturnCode, err)
}

// Handles deleteHnsNetwork requests.
func (service *HTTPRestService) deleteHnsNetwork(w http.ResponseWriter, r *http.Request) {
	logger.Printf("[Azure CNS] deleteHnsNetwork")

	var err error
	var req cns.DeleteHnsNetworkRequest
	var returnCode types.ResponseCode
	returnMessage := ""

	err = service.Listener.Decode(w, r, &req)
	logger.Request(service.Name, &req, err)

	if err != nil {
		//nolint:goconst
		returnMessage = "[Azure CNS] Error. Unable to decode input request."
		returnCode = types.InvalidParameter
	} else {
		switch r.Method {
		case http.MethodPost:
			networkInfo, found := service.getNetworkInfo(req.NetworkName)
			if found && networkInfo.NetworkName == req.NetworkName {
				if err = hnsclient.DeleteHnsNetwork(req.NetworkName); err == nil {
					returnMessage = fmt.Sprintf("[Azure CNS] Successfully deleted HNS network: %s", req.NetworkName)
				} else {
					returnMessage = fmt.Sprintf("[Azure CNS] DeleteHnsNetwork failed with error %v", err.Error())
					returnCode = types.UnexpectedError
				}
			} else {
				returnMessage = fmt.Sprintf("[Azure CNS] Network %s not found", req.NetworkName)
				returnCode = types.InvalidParameter
			}
		default:
			returnMessage = "[Azure CNS] Error. DeleteHnsNetwork did not receive a POST."
			returnCode = types.InvalidParameter
		}
	}

	resp := &cns.Response{
		ReturnCode: returnCode,
		Message:    returnMessage,
	}

	err = service.Listener.Encode(w, &resp)

	if returnCode == 0 {
		service.removeNetworkInfo(req.NetworkName)
		service.saveState()
	}

	logger.Response(service.Name, resp, resp.ReturnCode, err)
}

// Handles ip reservation requests.
func (service *HTTPRestService) reserveIPAddress(w http.ResponseWriter, r *http.Request) {
	logger.Printf("[Azure CNS] reserveIPAddress")

	var req cns.ReserveIPAddressRequest
	var returnCode types.ResponseCode
	returnMessage := ""
	addr := ""
	address := ""
	err := service.Listener.Decode(w, r, &req)

	logger.Request(service.Name, &req, err)

	if err != nil {
		return
	}

	if req.ReservationID == "" {
		returnCode = types.ReservationNotFound
		returnMessage = "[Azure CNS] Error. ReservationId is empty"
	}

	switch r.Method {
	case http.MethodPost:
		ic := service.ipamClient

		var ifInfo *wireserver.InterfaceInfo
		ifInfo, err = service.getPrimaryHostInterface(context.TODO())
		if err != nil {
			returnMessage = fmt.Sprintf("[Azure CNS] Error. GetPrimaryIfaceInfo failed %v", err.Error())
			returnCode = types.UnexpectedError
			break
		}

		asID, err := ic.GetAddressSpace()
		if err != nil {
			returnMessage = fmt.Sprintf("[Azure CNS] Error. GetAddressSpace failed %v", err.Error())
			returnCode = types.UnexpectedError
			break
		}

		poolID, err := ic.GetPoolID(asID, ifInfo.Subnet)
		if err != nil {
			returnMessage = fmt.Sprintf("[Azure CNS] Error. GetPoolID failed %v", err.Error())
			returnCode = types.UnexpectedError
			break
		}

		addr, err = ic.ReserveIPAddress(poolID, req.ReservationID)
		if err != nil {
			returnMessage = fmt.Sprintf("[Azure CNS] ReserveIpAddress failed with %+v", err.Error())
			returnCode = types.AddressUnavailable
			break
		}

		addressIP, _, err := net.ParseCIDR(addr)
		if err != nil {
			returnMessage = fmt.Sprintf("[Azure CNS] ParseCIDR failed with %+v", err.Error())
			returnCode = types.UnexpectedError
			break
		}
		address = addressIP.String()

	default:
		returnMessage = "[Azure CNS] Error. ReserveIP did not receive a POST."
		returnCode = types.InvalidParameter

	}

	resp := cns.Response{
		ReturnCode: returnCode,
		Message:    returnMessage,
	}

	reserveResp := &cns.ReserveIPAddressResponse{Response: resp, IPAddress: address}
	err = service.Listener.Encode(w, &reserveResp)
	logger.Response(service.Name, reserveResp, resp.ReturnCode, err)
}

// Handles release ip reservation requests.
func (service *HTTPRestService) releaseIPAddress(w http.ResponseWriter, r *http.Request) {
	logger.Printf("[Azure CNS] releaseIPAddress")

	var req cns.ReleaseIPAddressRequest
	var returnCode types.ResponseCode
	returnMessage := ""

	err := service.Listener.Decode(w, r, &req)
	logger.Request(service.Name, &req, err)

	if err != nil {
		return
	}

	if req.ReservationID == "" {
		returnCode = types.ReservationNotFound
		returnMessage = "[Azure CNS] Error. ReservationId is empty"
	}

	switch r.Method {
	case http.MethodPost:
		ic := service.ipamClient

		var ifInfo *wireserver.InterfaceInfo
		ifInfo, err = service.getPrimaryHostInterface(context.TODO())
		if err != nil {
			returnMessage = fmt.Sprintf("[Azure CNS] Error. GetPrimaryIfaceInfo failed %v", err.Error())
			returnCode = types.UnexpectedError
			break
		}

		asID, err := ic.GetAddressSpace()
		if err != nil {
			returnMessage = fmt.Sprintf("[Azure CNS] Error. GetAddressSpace failed %v", err.Error())
			returnCode = types.UnexpectedError
			break
		}

		poolID, err := ic.GetPoolID(asID, ifInfo.Subnet)
		if err != nil {
			returnMessage = fmt.Sprintf("[Azure CNS] Error. GetPoolID failed %v", err.Error())
			returnCode = types.UnexpectedError
			break
		}

		err = ic.ReleaseIPAddress(poolID, req.ReservationID)
		if err != nil {
			returnMessage = fmt.Sprintf("[Azure CNS] ReleaseIpAddress failed with %+v", err.Error())
			returnCode = types.ReservationNotFound
		}

	default:
		returnMessage = "[Azure CNS] Error. ReleaseIP did not receive a POST."
		returnCode = types.InvalidParameter
	}

	resp := cns.Response{
		ReturnCode: returnCode,
		Message:    returnMessage,
	}

	err = service.Listener.Encode(w, &resp)
	logger.Response(service.Name, resp, resp.ReturnCode, err)
}

// Retrieves the host local ip address. Containers can talk to host using this IP address.
func (service *HTTPRestService) getHostLocalIP(w http.ResponseWriter, r *http.Request) {
	logger.Printf("[Azure CNS] getHostLocalIP")
	logger.Request(service.Name, "getHostLocalIP", nil)

	var found bool
	var errmsg string
	hostLocalIP := "0.0.0.0"

	if service.state.Initialized {
		switch r.Method {
		case http.MethodGet:
			switch service.state.NetworkType {
			case "Underlay":
				if service.wscli != nil {
					piface, err := service.getPrimaryHostInterface(context.TODO())
					if err == nil {
						hostLocalIP = piface.PrimaryIP
						found = true
					} else {
						logger.Printf("[Azure-CNS] Received error from GetPrimaryInterfaceInfoFromMemory. err: %v", err.Error())
					}
				}

			case "Overlay":
				errmsg = "[Azure-CNS] Overlay is not yet supported."
			}

		default:
			errmsg = "[Azure-CNS] GetHostLocalIP API expects a GET."
		}
	}

	var returnCode types.ResponseCode
	if !found {
		returnCode = types.NotFound
		if errmsg == "" {
			errmsg = "[Azure-CNS] Unable to get host local ip. Check if environment is initialized.."
		}
	}

	resp := cns.Response{ReturnCode: returnCode, Message: errmsg}
	hostLocalIPResponse := &cns.HostLocalIPAddressResponse{
		Response:  resp,
		IPAddress: hostLocalIP,
	}

	err := service.Listener.Encode(w, &hostLocalIPResponse)

	logger.Response(service.Name, hostLocalIPResponse, resp.ReturnCode, err)
}

// Handles ip address utilization requests.
func (service *HTTPRestService) getIPAddressUtilization(w http.ResponseWriter, r *http.Request) {
	logger.Printf("[Azure CNS] getIPAddressUtilization")
	logger.Request(service.Name, "getIPAddressUtilization", nil)

	var returnCode types.ResponseCode
	returnMessage := ""
	capacity := 0
	available := 0
	var unhealthyAddrs []string

	switch r.Method {
	case http.MethodGet:
		ic := service.ipamClient

		ifInfo, err := service.getPrimaryHostInterface(context.TODO())
		if err != nil {
			returnMessage = fmt.Sprintf("[Azure CNS] Error. GetPrimaryIfaceInfo failed %v", err.Error())
			returnCode = types.UnexpectedError
			break
		}

		asID, err := ic.GetAddressSpace()
		if err != nil {
			returnMessage = fmt.Sprintf("[Azure CNS] Error. GetAddressSpace failed %v", err.Error())
			returnCode = types.UnexpectedError
			break
		}

		poolID, err := ic.GetPoolID(asID, ifInfo.Subnet)
		if err != nil {
			returnMessage = fmt.Sprintf("[Azure CNS] Error. GetPoolID failed %v", err.Error())
			returnCode = types.UnexpectedError
			break
		}

		capacity, available, unhealthyAddrs, err = ic.GetIPAddressUtilization(poolID)
		if err != nil {
			returnMessage = fmt.Sprintf("[Azure CNS] Error. GetIPUtilization failed %v", err.Error())
			returnCode = types.UnexpectedError
			break
		}
		logger.Printf("[Azure CNS] Capacity %v Available %v UnhealthyAddrs %v", capacity, available, unhealthyAddrs)

	default:
		returnMessage = "[Azure CNS] Error. GetIPUtilization did not receive a GET."
		returnCode = types.InvalidParameter
	}

	resp := cns.Response{
		ReturnCode: returnCode,
		Message:    returnMessage,
	}

	utilResponse := &cns.IPAddressesUtilizationResponse{
		Response:  resp,
		Available: available,
		Reserved:  capacity - available,
		Unhealthy: len(unhealthyAddrs),
	}

	err := service.Listener.Encode(w, &utilResponse)
	logger.Response(service.Name, utilResponse, resp.ReturnCode, err)
}

// Handles retrieval of ip addresses that are available to be reserved from ipam driver.
func (service *HTTPRestService) getAvailableIPAddresses(w http.ResponseWriter, r *http.Request) {
	logger.Printf("[Azure CNS] getAvailableIPAddresses")
	logger.Request(service.Name, "getAvailableIPAddresses", nil)

	resp := cns.Response{ReturnCode: 0}
	ipResp := &cns.GetIPAddressesResponse{Response: resp}
	err := service.Listener.Encode(w, &ipResp)

	logger.Response(service.Name, ipResp, resp.ReturnCode, err)
}

// Handles retrieval of reserved ip addresses from ipam driver.
func (service *HTTPRestService) getReservedIPAddresses(w http.ResponseWriter, r *http.Request) {
	logger.Printf("[Azure CNS] getReservedIPAddresses")
	logger.Request(service.Name, "getReservedIPAddresses", nil)

	resp := cns.Response{ReturnCode: 0}
	ipResp := &cns.GetIPAddressesResponse{Response: resp}
	err := service.Listener.Encode(w, &ipResp)

	logger.Response(service.Name, ipResp, resp.ReturnCode, err)
}

// Handles retrieval of ghost ip addresses from ipam driver.
func (service *HTTPRestService) getUnhealthyIPAddresses(w http.ResponseWriter, r *http.Request) {
	logger.Printf("[Azure CNS] getUnhealthyIPAddresses")
	logger.Request(service.Name, "getUnhealthyIPAddresses", nil)

	var returnCode types.ResponseCode
	returnMessage := ""
	capacity := 0
	available := 0
	var unhealthyAddrs []string

	switch r.Method {
	case http.MethodGet:
		ic := service.ipamClient

		ifInfo, err := service.getPrimaryHostInterface(context.TODO())
		if err != nil {
			returnMessage = fmt.Sprintf("[Azure CNS] Error. GetPrimaryIfaceInfo failed %v", err.Error())
			returnCode = types.UnexpectedError
			break
		}

		asID, err := ic.GetAddressSpace()
		if err != nil {
			returnMessage = fmt.Sprintf("[Azure CNS] Error. GetAddressSpace failed %v", err.Error())
			returnCode = types.UnexpectedError
			break
		}

		poolID, err := ic.GetPoolID(asID, ifInfo.Subnet)
		if err != nil {
			returnMessage = fmt.Sprintf("[Azure CNS] Error. GetPoolID failed %v", err.Error())
			returnCode = types.UnexpectedError
			break
		}

		capacity, available, unhealthyAddrs, err = ic.GetIPAddressUtilization(poolID)
		if err != nil {
			returnMessage = fmt.Sprintf("[Azure CNS] Error. GetIPUtilization failed %v", err.Error())
			returnCode = types.UnexpectedError
			break
		}
		logger.Printf("[Azure CNS] Capacity %v Available %v UnhealthyAddrs %v", capacity, available, unhealthyAddrs)

	default:
		returnMessage = "[Azure CNS] Error. GetUnhealthyIP did not receive a POST."
		returnCode = types.InvalidParameter
	}

	resp := cns.Response{
		ReturnCode: returnCode,
		Message:    returnMessage,
	}

	ipResp := &cns.GetIPAddressesResponse{
		Response:    resp,
		IPAddresses: unhealthyAddrs,
	}

	err := service.Listener.Encode(w, &ipResp)
	logger.Response(service.Name, ipResp, resp.ReturnCode, err)
}

// getAllIPAddresses retrieves all ip addresses from ipam driver.
func (service *HTTPRestService) getAllIPAddresses(w http.ResponseWriter, r *http.Request) {
	logger.Printf("[Azure CNS] getAllIPAddresses")
	logger.Request(service.Name, "getAllIPAddresses", nil)

	resp := cns.Response{ReturnCode: 0}
	ipResp := &cns.GetIPAddressesResponse{Response: resp}
	err := service.Listener.Encode(w, &ipResp)

	logger.Response(service.Name, ipResp, resp.ReturnCode, err)
}

// Handles health report requests.
func (service *HTTPRestService) getHealthReport(w http.ResponseWriter, r *http.Request) {
	logger.Printf("[Azure CNS] getHealthReport")
	logger.Request(service.Name, "getHealthReport", nil)

	resp := &cns.Response{ReturnCode: 0}
	err := service.Listener.Encode(w, &resp)

	logger.Response(service.Name, resp, resp.ReturnCode, err)
}

func (service *HTTPRestService) setOrchestratorType(w http.ResponseWriter, r *http.Request) {
	logger.Printf("[Azure CNS] setOrchestratorType")

	var (
		req           cns.SetOrchestratorTypeRequest
		returnMessage string
		returnCode    types.ResponseCode
		nodeID        string
	)

	err := service.Listener.Decode(w, r, &req)
	if err != nil {
		return
	}

	service.Lock()

	service.dncPartitionKey = req.DncPartitionKey
	nodeID = service.state.NodeID

	if nodeID == "" || nodeID == req.NodeID || !service.areNCsPresent() {
		switch req.OrchestratorType {
		case cns.ServiceFabric:
			fallthrough
		case cns.Kubernetes:
			fallthrough
		case cns.KubernetesCRD:
			fallthrough
		case cns.WebApps:
			fallthrough
		case cns.Batch:
			fallthrough
		case cns.DBforPostgreSQL:
			fallthrough
		case cns.AzureFirstParty:
			service.state.OrchestratorType = req.OrchestratorType
			service.state.NodeID = req.NodeID
			logger.SetContextDetails(req.OrchestratorType, req.NodeID)
			service.saveState()
		default:
			returnMessage = fmt.Sprintf("Invalid Orchestrator type %v", req.OrchestratorType)
			returnCode = types.UnsupportedOrchestratorType
		}
	} else {
		returnMessage = fmt.Sprintf("Invalid request since this node has already been registered as %s", nodeID)
		returnCode = types.InvalidRequest
	}

	service.Unlock()

	resp := cns.Response{
		ReturnCode: returnCode,
		Message:    returnMessage,
	}

	err = service.Listener.Encode(w, &resp)
	logger.Response(service.Name, resp, resp.ReturnCode, err)
}

// getHomeAz retrieves home AZ of host
func (service *HTTPRestService) getHomeAz(w http.ResponseWriter, r *http.Request) {
	logger.Printf("[Azure CNS] getHomeAz")
	logger.Request(service.Name, "getHomeAz", nil)
	ctx := r.Context()

	switch r.Method {
	case http.MethodGet:
		getHomeAzResponse := service.homeAzMonitor.GetHomeAz(ctx)
		service.setResponse(w, getHomeAzResponse.Response.ReturnCode, getHomeAzResponse)
	default:
		returnMessage := "[Azure CNS] Error. getHomeAz did not receive a GET."
		returnCode := types.UnsupportedVerb
		service.setResponse(w, returnCode, cns.GetHomeAzResponse{
			Response: cns.Response{ReturnCode: returnCode, Message: returnMessage},
		})
	}
}

func (service *HTTPRestService) createOrUpdateNetworkContainer(w http.ResponseWriter, r *http.Request) {
	logger.Printf("[Azure CNS] createOrUpdateNetworkContainer")

	var req cns.CreateNetworkContainerRequest
	err := service.Listener.Decode(w, r, &req)
	logger.Request(service.Name, req.String(), err)
	if err != nil {
		return
	}

	var returnCode types.ResponseCode
	var returnMessage string
	switch r.Method {
	case http.MethodPost:
		if req.NetworkContainerType == cns.WebApps {
			// try to get the saved nc state if it exists
			existing, ok := service.getNetworkContainerDetails(req.NetworkContainerid)

			// create/update nc only if it doesn't exist or it exists and the requested version is different from the saved version
			if !ok || (ok && existing.VMVersion != req.Version) {
				nc := service.networkContainer
				if err = nc.Create(req); err != nil {
					returnMessage = fmt.Sprintf("[Azure CNS] Error. CreateOrUpdateNetworkContainer failed %v", err.Error())
					returnCode = types.UnexpectedError
					break
				}
			}
		} else if req.NetworkContainerType == cns.AzureContainerInstance {
			// try to get the saved nc state if it exists
			existing, ok := service.getNetworkContainerDetails(req.NetworkContainerid)

			// create/update nc only if it doesn't exist or it exists and the requested version is different from the saved version
			if ok && existing.VMVersion != req.Version {
				nc := service.networkContainer
				netPluginConfig := service.getNetPluginDetails()
				if err = nc.Update(req, netPluginConfig); err != nil {
					returnMessage = fmt.Sprintf("[Azure CNS] Error. CreateOrUpdateNetworkContainer failed %v", err.Error())
					returnCode = types.UnexpectedError
					break
				}
			}
		}

		returnCode, returnMessage = service.saveNetworkContainerGoalState(req)

	default:
		returnMessage = "[Azure CNS] Error. CreateOrUpdateNetworkContainer did not receive a POST."
		returnCode = types.InvalidParameter
	}

	resp := cns.Response{
		ReturnCode: returnCode,
		Message:    returnMessage,
	}

	reserveResp := &cns.CreateNetworkContainerResponse{Response: resp}
	err = service.Listener.Encode(w, &reserveResp)

	// If the NC was created successfully, log NC snapshot.
	if returnCode == types.Success {
		logNCSnapshot(req)
	}

	logger.Response(service.Name, reserveResp, resp.ReturnCode, err)
}

func (service *HTTPRestService) getNetworkContainerByID(w http.ResponseWriter, r *http.Request) {
	logger.Printf("[Azure CNS] getNetworkContainerByID")

	var req cns.GetNetworkContainerRequest
	var returnCode types.ResponseCode
	returnMessage := ""

	err := service.Listener.Decode(w, r, &req)
	logger.Request(service.Name, &req, err)
	if err != nil {
		return
	}

	resp := cns.Response{
		ReturnCode: returnCode,
		Message:    returnMessage,
	}

	reserveResp := &cns.GetNetworkContainerResponse{Response: resp}
	err = service.Listener.Encode(w, &reserveResp)
	logger.Response(service.Name, reserveResp, resp.ReturnCode, err)
}

func (service *HTTPRestService) getNetworkContainerByOrchestratorContext(w http.ResponseWriter, r *http.Request) {
	logger.Printf("[Azure CNS] getNetworkContainerByOrchestratorContext")

	var req cns.GetNetworkContainerRequest

	err := service.Listener.Decode(w, r, &req)
	logger.Request(service.Name, &req, err)
	if err != nil {
		return
	}

	getNetworkContainerResponse := service.getNetworkContainerResponse(req)
	returnCode := getNetworkContainerResponse.Response.ReturnCode
	err = service.Listener.Encode(w, &getNetworkContainerResponse)
	logger.Response(service.Name, getNetworkContainerResponse, returnCode, err)
}

// getOrRefreshNetworkContainers is to check whether refresh association is needed.
// If received  "GET": Return all NCs in CNS's state file to DNC in order to check if NC refresh is needed
// If received "POST": Store all the NCs (from the request body that client sent) into CNS's state file
func (service *HTTPRestService) getOrRefreshNetworkContainers(w http.ResponseWriter, r *http.Request) {
	switch r.Method {
	case http.MethodGet:
		service.handleGetNetworkContainers(w)
		return
	case http.MethodPost:
		service.handlePostNetworkContainers(w, r)
		return
	default:
		w.WriteHeader(http.StatusMethodNotAllowed)
		err := errors.New("[Azure CNS] getOrRefreshNetworkContainers did not receive a GET or POST")
		logger.Response(service.Name, nil, types.InvalidParameter, err)
		return
	}
}

func (service *HTTPRestService) deleteNetworkContainer(w http.ResponseWriter, r *http.Request) {
	logger.Printf("[Azure CNS] deleteNetworkContainer")

	var req cns.DeleteNetworkContainerRequest
	var returnCode types.ResponseCode
	returnMessage := ""

	err := service.Listener.Decode(w, r, &req)
	logger.Request(service.Name, &req, err)
	if err != nil {
		return
	}

	if req.NetworkContainerid == "" {
		returnCode = types.NetworkContainerNotSpecified
		returnMessage = "[Azure CNS] Error. NetworkContainerid is empty"
	}

	switch r.Method {
	case http.MethodPost:
		var containerStatus containerstatus
		var ok bool

		containerStatus, ok = service.getNetworkContainerDetails(req.NetworkContainerid)

		if !ok {
			logger.Printf("Not able to retrieve network container details for this container id %v", req.NetworkContainerid)
			break
		}

		if containerStatus.CreateNetworkContainerRequest.NetworkContainerType == cns.WebApps {
			nc := service.networkContainer
			if err := nc.Delete(req.NetworkContainerid); err != nil {
				returnMessage = fmt.Sprintf("[Azure CNS] Error. DeleteNetworkContainer failed %v", err.Error())
				returnCode = types.UnexpectedError
				break
			}
		}

		service.Lock()
		defer service.Unlock()

		if service.state.ContainerStatus != nil {
			delete(service.state.ContainerStatus, req.NetworkContainerid)
		}

		if service.state.ContainerIDByOrchestratorContext != nil {
			for orchestratorContext, networkContainerID := range service.state.ContainerIDByOrchestratorContext {
				if networkContainerID == req.NetworkContainerid {
					delete(service.state.ContainerIDByOrchestratorContext, orchestratorContext)
					break
				}
			}
		}

		service.saveState()
	default:
		returnMessage = "[Azure CNS] Error. DeleteNetworkContainer did not receive a POST."
		returnCode = types.InvalidParameter
	}

	resp := cns.Response{
		ReturnCode: returnCode,
		Message:    returnMessage,
	}

	reserveResp := &cns.DeleteNetworkContainerResponse{Response: resp}
	err = service.Listener.Encode(w, &reserveResp)
	logger.Response(service.Name, reserveResp, resp.ReturnCode, err)
}

func (service *HTTPRestService) getInterfaceForContainer(w http.ResponseWriter, r *http.Request) {
	logger.Printf("[Azure CNS] getInterfaceForContainer")

	var req cns.GetInterfaceForContainerRequest
	var returnCode types.ResponseCode
	returnMessage := ""

	err := service.Listener.Decode(w, r, &req)
	logger.Request(service.Name, &req, err)
	if err != nil {
		return
	}

	containerInfo := service.state.ContainerStatus
	containerDetails, ok := containerInfo[req.NetworkContainerID]
	var interfaceName string
	var ipaddress string
	var cnetSpace []cns.IPSubnet
	var dnsServers []string
	var version string

	if ok {
		savedReq := containerDetails.CreateNetworkContainerRequest
		interfaceName = savedReq.NetworkContainerid
		cnetSpace = savedReq.CnetAddressSpace
		ipaddress = savedReq.IPConfiguration.IPSubnet.IPAddress // it has to exist
		dnsServers = savedReq.IPConfiguration.DNSServers
		version = savedReq.Version
	} else {
		returnMessage = "[Azure CNS] Never received call to create this container."
		returnCode = types.UnknownContainerID
		interfaceName = ""
		ipaddress = ""
		version = ""
	}

	resp := cns.Response{
		ReturnCode: returnCode,
		Message:    returnMessage,
	}

	getInterfaceForContainerResponse := cns.GetInterfaceForContainerResponse{
		Response:                resp,
		NetworkInterface:        cns.NetworkInterface{Name: interfaceName, IPAddress: ipaddress},
		CnetAddressSpace:        cnetSpace,
		DNSServers:              dnsServers,
		NetworkContainerVersion: version,
	}

	err = service.Listener.Encode(w, &getInterfaceForContainerResponse)

	logger.Response(service.Name, getInterfaceForContainerResponse, resp.ReturnCode, err)
}

func (service *HTTPRestService) attachNetworkContainerToNetwork(w http.ResponseWriter, r *http.Request) {
	logger.Printf("[Azure CNS] attachNetworkContainerToNetwork")

	var req cns.ConfigureContainerNetworkingRequest
	err := service.Listener.Decode(w, r, &req)
	logger.Request(service.Name, &req, err)
	if err != nil {
		return
	}

	resp := service.attachOrDetachHelper(req, attach, r.Method)
	attachResp := &cns.AttachContainerToNetworkResponse{Response: resp}
	err = service.Listener.Encode(w, &attachResp)
	logger.Response(service.Name, attachResp, resp.ReturnCode, err)
}

func (service *HTTPRestService) detachNetworkContainerFromNetwork(w http.ResponseWriter, r *http.Request) {
	logger.Printf("[Azure CNS] detachNetworkContainerFromNetwork")

	var req cns.ConfigureContainerNetworkingRequest
	err := service.Listener.Decode(w, r, &req)
	logger.Request(service.Name, &req, err)
	if err != nil {
		return
	}

	resp := service.attachOrDetachHelper(req, detach, r.Method)
	detachResp := &cns.DetachContainerFromNetworkResponse{Response: resp}
	err = service.Listener.Encode(w, &detachResp)
	logger.Response(service.Name, detachResp, resp.ReturnCode, err)
}

// Retrieves the number of logic processors on a node. It will be primarily
// used to enforce per VM delegated NIC limit by DNC.
func (service *HTTPRestService) getNumberOfCPUCores(w http.ResponseWriter, r *http.Request) {
	logger.Printf("[Azure-CNS] getNumberOfCPUCores")
	logger.Request(service.Name, "getNumberOfCPUCores", nil)

	var (
		num        int
		returnCode types.ResponseCode
		errMsg     string
	)

	switch r.Method {
	case http.MethodGet:
		num = runtime.NumCPU()
	default:
		errMsg = "[Azure-CNS] getNumberOfCPUCores API expects a GET."
		returnCode = types.UnsupportedVerb
	}

	resp := cns.Response{ReturnCode: returnCode, Message: errMsg}
	numOfCPUCoresResp := cns.NumOfCPUCoresResponse{
		Response:      resp,
		NumOfCPUCores: num,
	}

	err := service.Listener.Encode(w, &numOfCPUCoresResp)

	logger.Response(service.Name, numOfCPUCoresResp, resp.ReturnCode, err)
}

func getAuthTokenAndInterfaceIDFromNcURL(networkContainerURL string) (*cns.NetworkContainerParameters, error) {
	ncURL, err := url.Parse(networkContainerURL)
	if err != nil {
		return nil, fmt.Errorf("failed to parse network container url, %w", err)
	}

	queryParams := ncURL.Query()

	// current format of create network url has a path after a query parameter "type"
	// doing this parsing due to this structure
	typeQueryParamVal := queryParams.Get("type")
	if typeQueryParamVal == "" {
		return nil, fmt.Errorf("no type query param, %w", ErrInvalidNcURLFormat)
	}

	// .{0,128} gets from zero to 128 characters of any kind
	// ()? is optional
	matches := ncRegex.FindStringSubmatch(typeQueryParamVal)

	if len(matches) != ncURLExpectedMatches {
		return nil, fmt.Errorf("unexpected number of matches in url, %w", ErrInvalidNcURLFormat)
	}

	return &cns.NetworkContainerParameters{AssociatedInterfaceID: matches[1], AuthToken: matches[3]}, nil
}

//nolint:revive // the previous receiver naming "service" is bad, this is correct:
func (h *HTTPRestService) doPublish(ctx context.Context, req cns.PublishNetworkContainerRequest, ncParameters *cns.NetworkContainerParameters) (string, types.ResponseCode) {
	innerReqBytes := req.CreateNetworkContainerRequestBody

	var innerReq nmagent.PutNetworkContainerRequest
	err := json.Unmarshal(innerReqBytes, &innerReq)
	if err != nil {
		returnMessage := fmt.Sprintf("Failed to unmarshal embedded NC publish request for NC %s, with err: %v", req.NetworkContainerID, err)
		returnCode := types.NetworkContainerPublishFailed
		logger.Errorf("[Azure-CNS] %s", returnMessage)
		return returnMessage, returnCode
	}

	innerReq.AuthenticationToken = ncParameters.AuthToken
	innerReq.PrimaryAddress = ncParameters.AssociatedInterfaceID
	innerReq.ID = req.NetworkContainerID

	err = h.nma.PutNetworkContainer(ctx, &innerReq)
	// nolint:bodyclose // existing code needs refactoring
	if err != nil {
		returnMessage := fmt.Sprintf("Failed to publish Network Container %s in put Network Container call, with err: %v", req.NetworkContainerID, err)
		returnCode := types.NetworkContainerPublishFailed
		logger.Errorf("[Azure-CNS] %s", returnMessage)
		return returnMessage, returnCode
	}

	return "", types.Success
}

// Publish Network Container by calling nmagent
func (service *HTTPRestService) publishNetworkContainer(w http.ResponseWriter, r *http.Request) {
	logger.Printf("[Azure-CNS] PublishNetworkContainer")

	ctx := r.Context()

	var (
		req             cns.PublishNetworkContainerRequest
		returnCode      types.ResponseCode
		returnMessage   string
		publishErrorStr string
		isNetworkJoined bool
	)

	// publishing is assumed to succeed unless some other error handling sets it
	// otherwise
	publishStatusCode := http.StatusOK

	err := service.Listener.Decode(w, r, &req)

	creteNcURLCopy := req.CreateNetworkContainerURL

	// reqCopy creates a copy of incoming request. It doesn't copy the authentication token info
	// to avoid logging it.
	reqCopy := cns.PublishNetworkContainerRequest{
		NetworkID:                 req.NetworkID,
		NetworkContainerID:        req.NetworkContainerID,
		JoinNetworkURL:            req.JoinNetworkURL,
		CreateNetworkContainerURL: strings.Split(req.CreateNetworkContainerURL, "authenticationToken")[0],
	}

	logger.Request(service.Name, &reqCopy, err)

	// TODO - refactor this method for better error handling
	if err != nil {
		return
	}

	var ncParameters *cns.NetworkContainerParameters
	ncParameters, err = getAuthTokenAndInterfaceIDFromNcURL(creteNcURLCopy)
	if err != nil {
		logger.Errorf("[Azure-CNS] nc parameters validation failed with %+v", err)
		w.WriteHeader(http.StatusBadRequest)

		badRequestResponse := &cns.PublishNetworkContainerResponse{
			Response: cns.Response{
				ReturnCode: http.StatusBadRequest,
				Message:    fmt.Sprintf("Request contains a unexpected create url format in request body: %v", reqCopy.CreateNetworkContainerURL),
			},
			PublishErrorStr:   fmt.Sprintf("Bad request: Request contains a unexpected create url format in request body: %v", reqCopy.CreateNetworkContainerURL),
			PublishStatusCode: http.StatusBadRequest,
		}
		err = service.Listener.Encode(w, &badRequestResponse)
		logger.Response(service.Name, badRequestResponse, badRequestResponse.Response.ReturnCode, err)
		return
	}

	switch r.Method {
	case http.MethodPost:
		// Join the network
		// Please refactor this
		// do not reuse the below variable between network join and publish
		// nolint:bodyclose // existing code needs refactoring
		err = service.joinNetwork(ctx, req.NetworkID)
		if err != nil {
			returnMessage = err.Error()
			returnCode = types.NetworkJoinFailed
			publishErrorStr = err.Error()

			var nmaErr nmagent.Error
			if errors.As(err, &nmaErr) {
				publishStatusCode = nmaErr.StatusCode()
			}
		} else {
			isNetworkJoined = true
		}

		if isNetworkJoined {
			// Publish Network Container
			returnMessage, returnCode = service.doPublish(ctx, req, ncParameters)
		}

	default:
		returnMessage = "PublishNetworkContainer API expects a POST"
		returnCode = types.UnsupportedVerb
	}

<<<<<<< HEAD
	// this is an ugly hack because DNC depends on checking this status code,
	// even though it's no longer necessary for it to do so. It does not need to
	// handle retries because retries will be handled by the nmagent client in
	// CNS. However, there are versions of DNC out there that still rely on this
	// body being present.
=======
	// create a synthetic response from NMAgent so that clients that previously
	// relied on its presence can continue to do so.
>>>>>>> e8d91c9e
	publishResponseBody := fmt.Sprintf(`{"httpStatusCode":"%d"}`, publishStatusCode)

	response := cns.PublishNetworkContainerResponse{
		Response: cns.Response{
			ReturnCode: returnCode,
			Message:    returnMessage,
		},
		PublishErrorStr:     publishErrorStr,
		PublishStatusCode:   publishStatusCode,
		PublishResponseBody: []byte(publishResponseBody),
	}

	err = service.Listener.Encode(w, &response)
	logger.Response(service.Name, response, response.Response.ReturnCode, err)
}

//nolint:revive // the previous receiver naming "service" is bad, this is correct:
func (h *HTTPRestService) doUnpublish(ctx context.Context, req cns.UnpublishNetworkContainerRequest, dcr nmagent.DeleteContainerRequest) (string, types.ResponseCode) {

	innerReqBytes := req.DeleteNetworkContainerRequestBody

	err := json.Unmarshal(innerReqBytes, &dcr)
	if err != nil {
		returnMessage := fmt.Sprintf("Failed to unmarshal NC unpublish request for NC %s, with err: %v", req.NetworkContainerID, err)
		returnCode := types.NetworkContainerUnpublishFailed
		logger.Errorf("[Azure-CNS] %s", returnMessage)
		return returnMessage, returnCode
	}

	logger.Printf("[SAKSHAM LOG] dcr is %v", dcr)

	err = h.nma.DeleteNetworkContainer(ctx, dcr)
	// nolint:bodyclose // existing code needs refactoring
	if err != nil {
		returnMessage := fmt.Sprintf("Failed to unpublish Network Container: %s. Error: %+v", req.NetworkContainerID, err)
		returnCode := types.NetworkContainerUnpublishFailed
		logger.Errorf("[Azure-CNS] %s", returnMessage)
		return returnMessage, returnCode
	}

	return "", types.Success
}

// Unpublish Network Container by calling nmagent
func (service *HTTPRestService) unpublishNetworkContainer(w http.ResponseWriter, r *http.Request) {
	logger.Printf("[Azure-CNS] UnpublishNetworkContainer")
	ctx := r.Context()

	var (
		req               cns.UnpublishNetworkContainerRequest
		returnCode        types.ResponseCode
		returnMessage     string
		unpublishErrorStr string
		isNetworkJoined   bool
	)

	unpublishStatusCode := http.StatusOK

	err := service.Listener.Decode(w, r, &req)

	deleteNcURLCopy := req.DeleteNetworkContainerURL

	// reqCopy creates a copy of incoming request. It doesn't copy the authentication token info
	// to avoid logging it.
	reqCopy := cns.UnpublishNetworkContainerRequest{
		NetworkID:                 req.NetworkID,
		NetworkContainerID:        req.NetworkContainerID,
		JoinNetworkURL:            req.JoinNetworkURL,
		DeleteNetworkContainerURL: strings.Split(req.DeleteNetworkContainerURL, "authenticationToken")[0],
	}

	logger.Request(service.Name, &reqCopy, err)
	if err != nil {
		return
	}

	var ncParameters *cns.NetworkContainerParameters
	ncParameters, err = getAuthTokenAndInterfaceIDFromNcURL(deleteNcURLCopy)
	if err != nil {
		logger.Errorf("[Azure-CNS] nc parameters validation failed with %+v", err)
		w.WriteHeader(http.StatusBadRequest)

		badRequestResponse := &cns.UnpublishNetworkContainerResponse{
			Response: cns.Response{
				ReturnCode: http.StatusBadRequest,
				Message:    fmt.Sprintf("Request contains a unexpected delete url format in request body: %v", reqCopy.DeleteNetworkContainerURL),
			},
			UnpublishErrorStr:   fmt.Sprintf("Bad request: Request contains a unexpected delete url format in request body: %v", reqCopy.DeleteNetworkContainerURL),
			UnpublishStatusCode: http.StatusBadRequest,
		}
		err = service.Listener.Encode(w, &badRequestResponse)
		logger.Response(service.Name, badRequestResponse, badRequestResponse.Response.ReturnCode, err)
		return
	}

	switch r.Method {
	case http.MethodPost:
		// Join Network if not joined already
		isNetworkJoined = service.isNetworkJoined(req.NetworkID)
		if !isNetworkJoined {
			// nolint:bodyclose // existing code needs refactoring
			err = service.joinNetwork(ctx, req.NetworkID)
			if err != nil {
				returnMessage = err.Error()
				returnCode = types.NetworkJoinFailed
				unpublishErrorStr = err.Error()

				var nmaErr nmagent.Error
				if errors.As(err, &nmaErr) {
					unpublishStatusCode = nmaErr.StatusCode()
				}

			} else {
				isNetworkJoined = true
			}
		}

		if isNetworkJoined {
			printBody := string(req.DeleteNetworkContainerRequestBody)
			logger.Printf("body passed to CNS is %s", printBody)

			var dcr nmagent.DeleteContainerRequest

			dcr.NCID = req.NetworkContainerID
			dcr.PrimaryAddress = ncParameters.AssociatedInterfaceID
			dcr.AuthenticationToken = ncParameters.AuthToken

			// Unpublish Network Container
			returnMessage, returnCode = service.doUnpublish(ctx, req, dcr)
		}
	default:
		returnMessage = "UnpublishNetworkContainer API expects a POST"
		returnCode = types.UnsupportedVerb
	}

	// create a synthetic response from NMAgent so that clients that previously
	// relied on its presence can continue to do so.
	unpublishResponseBody := fmt.Sprintf(`{"httpStatusCode":"%d"}`, unpublishStatusCode)

	response := cns.UnpublishNetworkContainerResponse{
		Response: cns.Response{
			ReturnCode: returnCode,
			Message:    returnMessage,
		},
		UnpublishErrorStr:     unpublishErrorStr,
		UnpublishStatusCode:   unpublishStatusCode,
		UnpublishResponseBody: []byte(unpublishResponseBody),
	}

	err = service.Listener.Encode(w, &response)
	logger.Response(service.Name, response, response.Response.ReturnCode, err)
}

func (service *HTTPRestService) createHostNCApipaEndpoint(w http.ResponseWriter, r *http.Request) {
	logger.Printf("[Azure-CNS] createHostNCApipaEndpoint")

	var (
		err           error
		req           cns.CreateHostNCApipaEndpointRequest
		returnCode    types.ResponseCode
		returnMessage string
		endpointID    string
	)

	err = service.Listener.Decode(w, r, &req)
	logger.Request(service.Name, &req, err)
	if err != nil {
		return
	}

	switch r.Method {
	case http.MethodPost:
		networkContainerDetails, found := service.getNetworkContainerDetails(req.NetworkContainerID)
		if found {
			if !networkContainerDetails.CreateNetworkContainerRequest.AllowNCToHostCommunication &&
				!networkContainerDetails.CreateNetworkContainerRequest.AllowHostToNCCommunication {
				returnMessage = fmt.Sprintf("HostNCApipaEndpoint creation is not supported unless " +
					"AllowNCToHostCommunication or AllowHostToNCCommunication is set to true")
				returnCode = types.InvalidRequest
			} else {
				if endpointID, err = hnsclient.CreateHostNCApipaEndpoint(
					req.NetworkContainerID,
					networkContainerDetails.CreateNetworkContainerRequest.LocalIPConfiguration,
					networkContainerDetails.CreateNetworkContainerRequest.AllowNCToHostCommunication,
					networkContainerDetails.CreateNetworkContainerRequest.AllowHostToNCCommunication,
					networkContainerDetails.CreateNetworkContainerRequest.EndpointPolicies); err != nil {
					returnMessage = fmt.Sprintf("CreateHostNCApipaEndpoint failed with error: %v", err)
					returnCode = types.UnexpectedError
				}
			}
		} else {
			returnMessage = fmt.Sprintf("CreateHostNCApipaEndpoint failed with error: Unable to find goal state for"+
				" the given Network Container: %s", req.NetworkContainerID)
			returnCode = types.UnknownContainerID
		}
	default:
		returnMessage = "createHostNCApipaEndpoint API expects a POST"
		returnCode = types.UnsupportedVerb
	}

	response := cns.CreateHostNCApipaEndpointResponse{
		Response: cns.Response{
			ReturnCode: returnCode,
			Message:    returnMessage,
		},
		EndpointID: endpointID,
	}

	err = service.Listener.Encode(w, &response)
	logger.Response(service.Name, response, response.Response.ReturnCode, err)
}

func (service *HTTPRestService) deleteHostNCApipaEndpoint(w http.ResponseWriter, r *http.Request) {
	logger.Printf("[Azure-CNS] deleteHostNCApipaEndpoint")

	var (
		err           error
		req           cns.DeleteHostNCApipaEndpointRequest
		returnCode    types.ResponseCode
		returnMessage string
	)

	err = service.Listener.Decode(w, r, &req)
	logger.Request(service.Name, &req, err)
	if err != nil {
		return
	}

	switch r.Method {
	case http.MethodPost:
		if err = hnsclient.DeleteHostNCApipaEndpoint(req.NetworkContainerID); err != nil {
			returnMessage = fmt.Sprintf("Failed to delete endpoint for Network Container: %s "+
				"due to error: %v", req.NetworkContainerID, err)
			returnCode = types.UnexpectedError
		}
	default:
		returnMessage = "deleteHostNCApipaEndpoint API expects a DELETE"
		returnCode = types.UnsupportedVerb
	}

	response := cns.DeleteHostNCApipaEndpointResponse{
		Response: cns.Response{
			ReturnCode: returnCode,
			Message:    returnMessage,
		},
	}

	err = service.Listener.Encode(w, &response)
	logger.Response(service.Name, response, response.Response.ReturnCode, err)
}

// This function is used to query NMagents's supported APIs list
func (service *HTTPRestService) nmAgentSupportedApisHandler(w http.ResponseWriter, r *http.Request) {
	logger.Request(service.Name, "nmAgentSupportedApisHandler", nil)
	var (
		err, retErr   error
		req           cns.NmAgentSupportedApisRequest
		returnCode    types.ResponseCode
		returnMessage string
		supportedApis []string
	)

	ctx := r.Context()

	err = service.Listener.Decode(w, r, &req)
	logger.Request(service.Name, &req, err)
	if err != nil {
		return
	}

	switch r.Method {
	case http.MethodPost:
		apis, err := service.nma.SupportedAPIs(ctx)
		if err != nil {
			returnCode = types.NmAgentSupportedApisError
			returnMessage = fmt.Sprintf("[Azure-CNS] %s", retErr.Error())
		}
		supportedApis = apis

	default:
		returnMessage = "[Azure-CNS] NmAgentSupported API list expects a POST method."
	}

	resp := cns.Response{ReturnCode: returnCode, Message: returnMessage}
	nmAgentSupportedApisResponse := &cns.NmAgentSupportedApisResponse{
		Response:      resp,
		SupportedApis: supportedApis,
	}

	serviceErr := service.Listener.Encode(w, &nmAgentSupportedApisResponse)

	logger.Response(service.Name, nmAgentSupportedApisResponse, resp.ReturnCode, serviceErr)
}<|MERGE_RESOLUTION|>--- conflicted
+++ resolved
@@ -1239,16 +1239,8 @@
 		returnCode = types.UnsupportedVerb
 	}
 
-<<<<<<< HEAD
-	// this is an ugly hack because DNC depends on checking this status code,
-	// even though it's no longer necessary for it to do so. It does not need to
-	// handle retries because retries will be handled by the nmagent client in
-	// CNS. However, there are versions of DNC out there that still rely on this
-	// body being present.
-=======
 	// create a synthetic response from NMAgent so that clients that previously
 	// relied on its presence can continue to do so.
->>>>>>> e8d91c9e
 	publishResponseBody := fmt.Sprintf(`{"httpStatusCode":"%d"}`, publishStatusCode)
 
 	response := cns.PublishNetworkContainerResponse{
