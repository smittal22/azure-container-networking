--- conflicted
+++ resolved
@@ -858,10 +858,7 @@
 	expStatus := http.StatusOK
 	gotStatus := resp.PublishStatusCode
 	if gotStatus != expStatus {
-<<<<<<< HEAD
-=======
 		// nolint:goerr113 // this is okay in a test:
->>>>>>> e8d91c9e
 		return fmt.Errorf("unsuccessful request. exp: %d, got: %d", expStatus, gotStatus)
 	}
 
@@ -879,10 +876,7 @@
 		}
 
 		if bodyStatus != expStatus {
-<<<<<<< HEAD
-=======
 			// nolint:goerr113 // this is okay in a test:
->>>>>>> e8d91c9e
 			return fmt.Errorf("unexpected status in body. exp: %d, got %d", expStatus, bodyStatus)
 		}
 	}
