/*
 *
 * Copyright 2014 gRPC authors.
 *
 * Licensed under the Apache License, Version 2.0 (the "License");
 * you may not use this file except in compliance with the License.
 * You may obtain a copy of the License at
 *
 *     http://www.apache.org/licenses/LICENSE-2.0
 *
 * Unless required by applicable law or agreed to in writing, software
 * distributed under the License is distributed on an "AS IS" BASIS,
 * WITHOUT WARRANTIES OR CONDITIONS OF ANY KIND, either express or implied.
 * See the License for the specific language governing permissions and
 * limitations under the License.
 *
 */

package grpc

import (
	"context"
	"errors"
	"fmt"
	"io"
	"math"
	"net"
	"net/http"
	"reflect"
	"runtime"
	"strings"
	"sync"
	"sync/atomic"
	"time"

	"golang.org/x/net/trace"

	"google.golang.org/grpc/codes"
	"google.golang.org/grpc/credentials"
	"google.golang.org/grpc/encoding"
	"google.golang.org/grpc/encoding/proto"
	"google.golang.org/grpc/grpclog"
	"google.golang.org/grpc/internal"
	"google.golang.org/grpc/internal/binarylog"
	"google.golang.org/grpc/internal/channelz"
	"google.golang.org/grpc/internal/grpcrand"
	"google.golang.org/grpc/internal/grpcsync"
	"google.golang.org/grpc/internal/transport"
	"google.golang.org/grpc/keepalive"
	"google.golang.org/grpc/metadata"
	"google.golang.org/grpc/peer"
	"google.golang.org/grpc/stats"
	"google.golang.org/grpc/status"
	"google.golang.org/grpc/tap"
)

const (
	defaultServerMaxReceiveMessageSize = 1024 * 1024 * 4
	defaultServerMaxSendMessageSize    = math.MaxInt32

	// Server transports are tracked in a map which is keyed on listener
	// address. For regular gRPC traffic, connections are accepted in Serve()
	// through a call to Accept(), and we use the actual listener address as key
	// when we add it to the map. But for connections received through
	// ServeHTTP(), we do not have a listener and hence use this dummy value.
	listenerAddressForServeHTTP = "listenerAddressForServeHTTP"
)

func init() {
	internal.GetServerCredentials = func(srv *Server) credentials.TransportCredentials {
		return srv.opts.creds
	}
	internal.DrainServerTransports = func(srv *Server, addr string) {
		srv.drainServerTransports(addr)
	}
	internal.AddGlobalServerOptions = func(opt ...ServerOption) {
		extraServerOptions = append(extraServerOptions, opt...)
	}
	internal.ClearGlobalServerOptions = func() {
		extraServerOptions = nil
	}
	internal.BinaryLogger = binaryLogger
	internal.JoinServerOptions = newJoinServerOption
}

var statusOK = status.New(codes.OK, "")
var logger = grpclog.Component("core")

type methodHandler func(srv interface{}, ctx context.Context, dec func(interface{}) error, interceptor UnaryServerInterceptor) (interface{}, error)

// MethodDesc represents an RPC service's method specification.
type MethodDesc struct {
	MethodName string
	Handler    methodHandler
}

// ServiceDesc represents an RPC service's specification.
type ServiceDesc struct {
	ServiceName string
	// The pointer to the service interface. Used to check whether the user
	// provided implementation satisfies the interface requirements.
	HandlerType interface{}
	Methods     []MethodDesc
	Streams     []StreamDesc
	Metadata    interface{}
}

// serviceInfo wraps information about a service. It is very similar to
// ServiceDesc and is constructed from it for internal purposes.
type serviceInfo struct {
	// Contains the implementation for the methods in this service.
	serviceImpl interface{}
	methods     map[string]*MethodDesc
	streams     map[string]*StreamDesc
	mdata       interface{}
}

type serverWorkerData struct {
	st     transport.ServerTransport
	wg     *sync.WaitGroup
	stream *transport.Stream
}

// Server is a gRPC server to serve RPC requests.
type Server struct {
	opts serverOptions

	mu  sync.Mutex // guards following
	lis map[net.Listener]bool
	// conns contains all active server transports. It is a map keyed on a
	// listener address with the value being the set of active transports
	// belonging to that listener.
	conns    map[string]map[transport.ServerTransport]bool
	serve    bool
	drain    bool
	cv       *sync.Cond              // signaled when connections close for GracefulStop
	services map[string]*serviceInfo // service name -> service info
	events   trace.EventLog

	quit               *grpcsync.Event
	done               *grpcsync.Event
	channelzRemoveOnce sync.Once
	serveWG            sync.WaitGroup // counts active Serve goroutines for GracefulStop

	channelzID *channelz.Identifier
	czData     *channelzData

	serverWorkerChannels []chan *serverWorkerData
}

type serverOptions struct {
	creds                 credentials.TransportCredentials
	codec                 baseCodec
	cp                    Compressor
	dc                    Decompressor
	unaryInt              UnaryServerInterceptor
	streamInt             StreamServerInterceptor
	chainUnaryInts        []UnaryServerInterceptor
	chainStreamInts       []StreamServerInterceptor
	binaryLogger          binarylog.Logger
	inTapHandle           tap.ServerInHandle
	statsHandlers         []stats.Handler
	maxConcurrentStreams  uint32
	maxReceiveMessageSize int
	maxSendMessageSize    int
	unknownStreamDesc     *StreamDesc
	keepaliveParams       keepalive.ServerParameters
	keepalivePolicy       keepalive.EnforcementPolicy
	initialWindowSize     int32
	initialConnWindowSize int32
	writeBufferSize       int
	readBufferSize        int
	connectionTimeout     time.Duration
	maxHeaderListSize     *uint32
	headerTableSize       *uint32
	numServerWorkers      uint32
}

var defaultServerOptions = serverOptions{
	maxReceiveMessageSize: defaultServerMaxReceiveMessageSize,
	maxSendMessageSize:    defaultServerMaxSendMessageSize,
	connectionTimeout:     120 * time.Second,
	writeBufferSize:       defaultWriteBufSize,
	readBufferSize:        defaultReadBufSize,
}
var extraServerOptions []ServerOption

// A ServerOption sets options such as credentials, codec and keepalive parameters, etc.
type ServerOption interface {
	apply(*serverOptions)
}

// EmptyServerOption does not alter the server configuration. It can be embedded
// in another structure to build custom server options.
//
// # Experimental
//
// Notice: This type is EXPERIMENTAL and may be changed or removed in a
// later release.
type EmptyServerOption struct{}

func (EmptyServerOption) apply(*serverOptions) {}

// funcServerOption wraps a function that modifies serverOptions into an
// implementation of the ServerOption interface.
type funcServerOption struct {
	f func(*serverOptions)
}

func (fdo *funcServerOption) apply(do *serverOptions) {
	fdo.f(do)
}

func newFuncServerOption(f func(*serverOptions)) *funcServerOption {
	return &funcServerOption{
		f: f,
	}
}

// joinServerOption provides a way to combine arbitrary number of server
// options into one.
type joinServerOption struct {
	opts []ServerOption
}

func (mdo *joinServerOption) apply(do *serverOptions) {
	for _, opt := range mdo.opts {
		opt.apply(do)
	}
}

func newJoinServerOption(opts ...ServerOption) ServerOption {
	return &joinServerOption{opts: opts}
}

<<<<<<< HEAD
// WriteBufferSize determines how much data can be batched before doing a write on the wire.
// The corresponding memory allocation for this buffer will be twice the size to keep syscalls low.
// The default value for this buffer is 32KB.
// Zero will disable the write buffer such that each write will be on underlying connection.
=======
// WriteBufferSize determines how much data can be batched before doing a write
// on the wire. The corresponding memory allocation for this buffer will be
// twice the size to keep syscalls low. The default value for this buffer is
// 32KB. Zero or negative values will disable the write buffer such that each
// write will be on underlying connection.
>>>>>>> e8d91c9e
// Note: A Send call may not directly translate to a write.
func WriteBufferSize(s int) ServerOption {
	return newFuncServerOption(func(o *serverOptions) {
		o.writeBufferSize = s
	})
}

// ReadBufferSize lets you set the size of read buffer, this determines how much
// data can be read at most for one read syscall. The default value for this
// buffer is 32KB. Zero or negative values will disable read buffer for a
// connection so data framer can access the underlying conn directly.
func ReadBufferSize(s int) ServerOption {
	return newFuncServerOption(func(o *serverOptions) {
		o.readBufferSize = s
	})
}

// InitialWindowSize returns a ServerOption that sets window size for stream.
// The lower bound for window size is 64K and any value smaller than that will be ignored.
func InitialWindowSize(s int32) ServerOption {
	return newFuncServerOption(func(o *serverOptions) {
		o.initialWindowSize = s
	})
}

// InitialConnWindowSize returns a ServerOption that sets window size for a connection.
// The lower bound for window size is 64K and any value smaller than that will be ignored.
func InitialConnWindowSize(s int32) ServerOption {
	return newFuncServerOption(func(o *serverOptions) {
		o.initialConnWindowSize = s
	})
}

// KeepaliveParams returns a ServerOption that sets keepalive and max-age parameters for the server.
func KeepaliveParams(kp keepalive.ServerParameters) ServerOption {
	if kp.Time > 0 && kp.Time < time.Second {
		logger.Warning("Adjusting keepalive ping interval to minimum period of 1s")
		kp.Time = time.Second
	}

	return newFuncServerOption(func(o *serverOptions) {
		o.keepaliveParams = kp
	})
}

// KeepaliveEnforcementPolicy returns a ServerOption that sets keepalive enforcement policy for the server.
func KeepaliveEnforcementPolicy(kep keepalive.EnforcementPolicy) ServerOption {
	return newFuncServerOption(func(o *serverOptions) {
		o.keepalivePolicy = kep
	})
}

// CustomCodec returns a ServerOption that sets a codec for message marshaling and unmarshaling.
//
// This will override any lookups by content-subtype for Codecs registered with RegisterCodec.
//
// Deprecated: register codecs using encoding.RegisterCodec. The server will
// automatically use registered codecs based on the incoming requests' headers.
// See also
// https://github.com/grpc/grpc-go/blob/master/Documentation/encoding.md#using-a-codec.
// Will be supported throughout 1.x.
func CustomCodec(codec Codec) ServerOption {
	return newFuncServerOption(func(o *serverOptions) {
		o.codec = codec
	})
}

// ForceServerCodec returns a ServerOption that sets a codec for message
// marshaling and unmarshaling.
//
// This will override any lookups by content-subtype for Codecs registered
// with RegisterCodec.
//
// See Content-Type on
// https://github.com/grpc/grpc/blob/master/doc/PROTOCOL-HTTP2.md#requests for
// more details. Also see the documentation on RegisterCodec and
// CallContentSubtype for more details on the interaction between encoding.Codec
// and content-subtype.
//
// This function is provided for advanced users; prefer to register codecs
// using encoding.RegisterCodec.
// The server will automatically use registered codecs based on the incoming
// requests' headers. See also
// https://github.com/grpc/grpc-go/blob/master/Documentation/encoding.md#using-a-codec.
// Will be supported throughout 1.x.
//
// # Experimental
//
// Notice: This API is EXPERIMENTAL and may be changed or removed in a
// later release.
func ForceServerCodec(codec encoding.Codec) ServerOption {
	return newFuncServerOption(func(o *serverOptions) {
		o.codec = codec
	})
}

// RPCCompressor returns a ServerOption that sets a compressor for outbound
// messages.  For backward compatibility, all outbound messages will be sent
// using this compressor, regardless of incoming message compression.  By
// default, server messages will be sent using the same compressor with which
// request messages were sent.
//
// Deprecated: use encoding.RegisterCompressor instead. Will be supported
// throughout 1.x.
func RPCCompressor(cp Compressor) ServerOption {
	return newFuncServerOption(func(o *serverOptions) {
		o.cp = cp
	})
}

// RPCDecompressor returns a ServerOption that sets a decompressor for inbound
// messages.  It has higher priority than decompressors registered via
// encoding.RegisterCompressor.
//
// Deprecated: use encoding.RegisterCompressor instead. Will be supported
// throughout 1.x.
func RPCDecompressor(dc Decompressor) ServerOption {
	return newFuncServerOption(func(o *serverOptions) {
		o.dc = dc
	})
}

// MaxMsgSize returns a ServerOption to set the max message size in bytes the server can receive.
// If this is not set, gRPC uses the default limit.
//
// Deprecated: use MaxRecvMsgSize instead. Will be supported throughout 1.x.
func MaxMsgSize(m int) ServerOption {
	return MaxRecvMsgSize(m)
}

// MaxRecvMsgSize returns a ServerOption to set the max message size in bytes the server can receive.
// If this is not set, gRPC uses the default 4MB.
func MaxRecvMsgSize(m int) ServerOption {
	return newFuncServerOption(func(o *serverOptions) {
		o.maxReceiveMessageSize = m
	})
}

// MaxSendMsgSize returns a ServerOption to set the max message size in bytes the server can send.
// If this is not set, gRPC uses the default `math.MaxInt32`.
func MaxSendMsgSize(m int) ServerOption {
	return newFuncServerOption(func(o *serverOptions) {
		o.maxSendMessageSize = m
	})
}

// MaxConcurrentStreams returns a ServerOption that will apply a limit on the number
// of concurrent streams to each ServerTransport.
func MaxConcurrentStreams(n uint32) ServerOption {
	return newFuncServerOption(func(o *serverOptions) {
		o.maxConcurrentStreams = n
	})
}

// Creds returns a ServerOption that sets credentials for server connections.
func Creds(c credentials.TransportCredentials) ServerOption {
	return newFuncServerOption(func(o *serverOptions) {
		o.creds = c
	})
}

// UnaryInterceptor returns a ServerOption that sets the UnaryServerInterceptor for the
// server. Only one unary interceptor can be installed. The construction of multiple
// interceptors (e.g., chaining) can be implemented at the caller.
func UnaryInterceptor(i UnaryServerInterceptor) ServerOption {
	return newFuncServerOption(func(o *serverOptions) {
		if o.unaryInt != nil {
			panic("The unary server interceptor was already set and may not be reset.")
		}
		o.unaryInt = i
	})
}

// ChainUnaryInterceptor returns a ServerOption that specifies the chained interceptor
// for unary RPCs. The first interceptor will be the outer most,
// while the last interceptor will be the inner most wrapper around the real call.
// All unary interceptors added by this method will be chained.
func ChainUnaryInterceptor(interceptors ...UnaryServerInterceptor) ServerOption {
	return newFuncServerOption(func(o *serverOptions) {
		o.chainUnaryInts = append(o.chainUnaryInts, interceptors...)
	})
}

// StreamInterceptor returns a ServerOption that sets the StreamServerInterceptor for the
// server. Only one stream interceptor can be installed.
func StreamInterceptor(i StreamServerInterceptor) ServerOption {
	return newFuncServerOption(func(o *serverOptions) {
		if o.streamInt != nil {
			panic("The stream server interceptor was already set and may not be reset.")
		}
		o.streamInt = i
	})
}

// ChainStreamInterceptor returns a ServerOption that specifies the chained interceptor
// for streaming RPCs. The first interceptor will be the outer most,
// while the last interceptor will be the inner most wrapper around the real call.
// All stream interceptors added by this method will be chained.
func ChainStreamInterceptor(interceptors ...StreamServerInterceptor) ServerOption {
	return newFuncServerOption(func(o *serverOptions) {
		o.chainStreamInts = append(o.chainStreamInts, interceptors...)
	})
}

// InTapHandle returns a ServerOption that sets the tap handle for all the server
// transport to be created. Only one can be installed.
//
// # Experimental
//
// Notice: This API is EXPERIMENTAL and may be changed or removed in a
// later release.
func InTapHandle(h tap.ServerInHandle) ServerOption {
	return newFuncServerOption(func(o *serverOptions) {
		if o.inTapHandle != nil {
			panic("The tap handle was already set and may not be reset.")
		}
		o.inTapHandle = h
	})
}

// StatsHandler returns a ServerOption that sets the stats handler for the server.
func StatsHandler(h stats.Handler) ServerOption {
	return newFuncServerOption(func(o *serverOptions) {
		if h == nil {
			logger.Error("ignoring nil parameter in grpc.StatsHandler ServerOption")
			// Do not allow a nil stats handler, which would otherwise cause
			// panics.
			return
		}
		o.statsHandlers = append(o.statsHandlers, h)
	})
}

// binaryLogger returns a ServerOption that can set the binary logger for the
// server.
func binaryLogger(bl binarylog.Logger) ServerOption {
	return newFuncServerOption(func(o *serverOptions) {
		o.binaryLogger = bl
	})
}

// UnknownServiceHandler returns a ServerOption that allows for adding a custom
// unknown service handler. The provided method is a bidi-streaming RPC service
// handler that will be invoked instead of returning the "unimplemented" gRPC
// error whenever a request is received for an unregistered service or method.
// The handling function and stream interceptor (if set) have full access to
// the ServerStream, including its Context.
func UnknownServiceHandler(streamHandler StreamHandler) ServerOption {
	return newFuncServerOption(func(o *serverOptions) {
		o.unknownStreamDesc = &StreamDesc{
			StreamName: "unknown_service_handler",
			Handler:    streamHandler,
			// We need to assume that the users of the streamHandler will want to use both.
			ClientStreams: true,
			ServerStreams: true,
		}
	})
}

// ConnectionTimeout returns a ServerOption that sets the timeout for
// connection establishment (up to and including HTTP/2 handshaking) for all
// new connections.  If this is not set, the default is 120 seconds.  A zero or
// negative value will result in an immediate timeout.
//
// # Experimental
//
// Notice: This API is EXPERIMENTAL and may be changed or removed in a
// later release.
func ConnectionTimeout(d time.Duration) ServerOption {
	return newFuncServerOption(func(o *serverOptions) {
		o.connectionTimeout = d
	})
}

// MaxHeaderListSize returns a ServerOption that sets the max (uncompressed) size
// of header list that the server is prepared to accept.
func MaxHeaderListSize(s uint32) ServerOption {
	return newFuncServerOption(func(o *serverOptions) {
		o.maxHeaderListSize = &s
	})
}

// HeaderTableSize returns a ServerOption that sets the size of dynamic
// header table for stream.
//
// # Experimental
//
// Notice: This API is EXPERIMENTAL and may be changed or removed in a
// later release.
func HeaderTableSize(s uint32) ServerOption {
	return newFuncServerOption(func(o *serverOptions) {
		o.headerTableSize = &s
	})
}

// NumStreamWorkers returns a ServerOption that sets the number of worker
// goroutines that should be used to process incoming streams. Setting this to
// zero (default) will disable workers and spawn a new goroutine for each
// stream.
//
// # Experimental
//
// Notice: This API is EXPERIMENTAL and may be changed or removed in a
// later release.
func NumStreamWorkers(numServerWorkers uint32) ServerOption {
	// TODO: If/when this API gets stabilized (i.e. stream workers become the
	// only way streams are processed), change the behavior of the zero value to
	// a sane default. Preliminary experiments suggest that a value equal to the
	// number of CPUs available is most performant; requires thorough testing.
	return newFuncServerOption(func(o *serverOptions) {
		o.numServerWorkers = numServerWorkers
	})
}

// serverWorkerResetThreshold defines how often the stack must be reset. Every
// N requests, by spawning a new goroutine in its place, a worker can reset its
// stack so that large stacks don't live in memory forever. 2^16 should allow
// each goroutine stack to live for at least a few seconds in a typical
// workload (assuming a QPS of a few thousand requests/sec).
const serverWorkerResetThreshold = 1 << 16

// serverWorkers blocks on a *transport.Stream channel forever and waits for
// data to be fed by serveStreams. This allows different requests to be
// processed by the same goroutine, removing the need for expensive stack
// re-allocations (see the runtime.morestack problem [1]).
//
// [1] https://github.com/golang/go/issues/18138
func (s *Server) serverWorker(ch chan *serverWorkerData) {
	// To make sure all server workers don't reset at the same time, choose a
	// random number of iterations before resetting.
	threshold := serverWorkerResetThreshold + grpcrand.Intn(serverWorkerResetThreshold)
	for completed := 0; completed < threshold; completed++ {
		data, ok := <-ch
		if !ok {
			return
		}
		s.handleStream(data.st, data.stream, s.traceInfo(data.st, data.stream))
		data.wg.Done()
	}
	go s.serverWorker(ch)
}

// initServerWorkers creates worker goroutines and channels to process incoming
// connections to reduce the time spent overall on runtime.morestack.
func (s *Server) initServerWorkers() {
	s.serverWorkerChannels = make([]chan *serverWorkerData, s.opts.numServerWorkers)
	for i := uint32(0); i < s.opts.numServerWorkers; i++ {
		s.serverWorkerChannels[i] = make(chan *serverWorkerData)
		go s.serverWorker(s.serverWorkerChannels[i])
	}
}

func (s *Server) stopServerWorkers() {
	for i := uint32(0); i < s.opts.numServerWorkers; i++ {
		close(s.serverWorkerChannels[i])
	}
}

// NewServer creates a gRPC server which has no service registered and has not
// started to accept requests yet.
func NewServer(opt ...ServerOption) *Server {
	opts := defaultServerOptions
	for _, o := range extraServerOptions {
		o.apply(&opts)
	}
	for _, o := range opt {
		o.apply(&opts)
	}
	s := &Server{
		lis:      make(map[net.Listener]bool),
		opts:     opts,
		conns:    make(map[string]map[transport.ServerTransport]bool),
		services: make(map[string]*serviceInfo),
		quit:     grpcsync.NewEvent(),
		done:     grpcsync.NewEvent(),
		czData:   new(channelzData),
	}
	chainUnaryServerInterceptors(s)
	chainStreamServerInterceptors(s)
	s.cv = sync.NewCond(&s.mu)
	if EnableTracing {
		_, file, line, _ := runtime.Caller(1)
		s.events = trace.NewEventLog("grpc.Server", fmt.Sprintf("%s:%d", file, line))
	}

	if s.opts.numServerWorkers > 0 {
		s.initServerWorkers()
	}

	s.channelzID = channelz.RegisterServer(&channelzServer{s}, "")
	channelz.Info(logger, s.channelzID, "Server created")
	return s
}

// printf records an event in s's event log, unless s has been stopped.
// REQUIRES s.mu is held.
func (s *Server) printf(format string, a ...interface{}) {
	if s.events != nil {
		s.events.Printf(format, a...)
	}
}

// errorf records an error in s's event log, unless s has been stopped.
// REQUIRES s.mu is held.
func (s *Server) errorf(format string, a ...interface{}) {
	if s.events != nil {
		s.events.Errorf(format, a...)
	}
}

// ServiceRegistrar wraps a single method that supports service registration. It
// enables users to pass concrete types other than grpc.Server to the service
// registration methods exported by the IDL generated code.
type ServiceRegistrar interface {
	// RegisterService registers a service and its implementation to the
	// concrete type implementing this interface.  It may not be called
	// once the server has started serving.
	// desc describes the service and its methods and handlers. impl is the
	// service implementation which is passed to the method handlers.
	RegisterService(desc *ServiceDesc, impl interface{})
}

// RegisterService registers a service and its implementation to the gRPC
// server. It is called from the IDL generated code. This must be called before
// invoking Serve. If ss is non-nil (for legacy code), its type is checked to
// ensure it implements sd.HandlerType.
func (s *Server) RegisterService(sd *ServiceDesc, ss interface{}) {
	if ss != nil {
		ht := reflect.TypeOf(sd.HandlerType).Elem()
		st := reflect.TypeOf(ss)
		if !st.Implements(ht) {
			logger.Fatalf("grpc: Server.RegisterService found the handler of type %v that does not satisfy %v", st, ht)
		}
	}
	s.register(sd, ss)
}

func (s *Server) register(sd *ServiceDesc, ss interface{}) {
	s.mu.Lock()
	defer s.mu.Unlock()
	s.printf("RegisterService(%q)", sd.ServiceName)
	if s.serve {
		logger.Fatalf("grpc: Server.RegisterService after Server.Serve for %q", sd.ServiceName)
	}
	if _, ok := s.services[sd.ServiceName]; ok {
		logger.Fatalf("grpc: Server.RegisterService found duplicate service registration for %q", sd.ServiceName)
	}
	info := &serviceInfo{
		serviceImpl: ss,
		methods:     make(map[string]*MethodDesc),
		streams:     make(map[string]*StreamDesc),
		mdata:       sd.Metadata,
	}
	for i := range sd.Methods {
		d := &sd.Methods[i]
		info.methods[d.MethodName] = d
	}
	for i := range sd.Streams {
		d := &sd.Streams[i]
		info.streams[d.StreamName] = d
	}
	s.services[sd.ServiceName] = info
}

// MethodInfo contains the information of an RPC including its method name and type.
type MethodInfo struct {
	// Name is the method name only, without the service name or package name.
	Name string
	// IsClientStream indicates whether the RPC is a client streaming RPC.
	IsClientStream bool
	// IsServerStream indicates whether the RPC is a server streaming RPC.
	IsServerStream bool
}

// ServiceInfo contains unary RPC method info, streaming RPC method info and metadata for a service.
type ServiceInfo struct {
	Methods []MethodInfo
	// Metadata is the metadata specified in ServiceDesc when registering service.
	Metadata interface{}
}

// GetServiceInfo returns a map from service names to ServiceInfo.
// Service names include the package names, in the form of <package>.<service>.
func (s *Server) GetServiceInfo() map[string]ServiceInfo {
	ret := make(map[string]ServiceInfo)
	for n, srv := range s.services {
		methods := make([]MethodInfo, 0, len(srv.methods)+len(srv.streams))
		for m := range srv.methods {
			methods = append(methods, MethodInfo{
				Name:           m,
				IsClientStream: false,
				IsServerStream: false,
			})
		}
		for m, d := range srv.streams {
			methods = append(methods, MethodInfo{
				Name:           m,
				IsClientStream: d.ClientStreams,
				IsServerStream: d.ServerStreams,
			})
		}

		ret[n] = ServiceInfo{
			Methods:  methods,
			Metadata: srv.mdata,
		}
	}
	return ret
}

// ErrServerStopped indicates that the operation is now illegal because of
// the server being stopped.
var ErrServerStopped = errors.New("grpc: the server has been stopped")

type listenSocket struct {
	net.Listener
	channelzID *channelz.Identifier
}

func (l *listenSocket) ChannelzMetric() *channelz.SocketInternalMetric {
	return &channelz.SocketInternalMetric{
		SocketOptions: channelz.GetSocketOption(l.Listener),
		LocalAddr:     l.Listener.Addr(),
	}
}

func (l *listenSocket) Close() error {
	err := l.Listener.Close()
	channelz.RemoveEntry(l.channelzID)
	channelz.Info(logger, l.channelzID, "ListenSocket deleted")
	return err
}

// Serve accepts incoming connections on the listener lis, creating a new
// ServerTransport and service goroutine for each. The service goroutines
// read gRPC requests and then call the registered handlers to reply to them.
// Serve returns when lis.Accept fails with fatal errors.  lis will be closed when
// this method returns.
// Serve will return a non-nil error unless Stop or GracefulStop is called.
func (s *Server) Serve(lis net.Listener) error {
	s.mu.Lock()
	s.printf("serving")
	s.serve = true
	if s.lis == nil {
		// Serve called after Stop or GracefulStop.
		s.mu.Unlock()
		lis.Close()
		return ErrServerStopped
	}

	s.serveWG.Add(1)
	defer func() {
		s.serveWG.Done()
		if s.quit.HasFired() {
			// Stop or GracefulStop called; block until done and return nil.
			<-s.done.Done()
		}
	}()

	ls := &listenSocket{Listener: lis}
	s.lis[ls] = true

	defer func() {
		s.mu.Lock()
		if s.lis != nil && s.lis[ls] {
			ls.Close()
			delete(s.lis, ls)
		}
		s.mu.Unlock()
	}()

	var err error
	ls.channelzID, err = channelz.RegisterListenSocket(ls, s.channelzID, lis.Addr().String())
	if err != nil {
		s.mu.Unlock()
		return err
	}
	s.mu.Unlock()
	channelz.Info(logger, ls.channelzID, "ListenSocket created")

	var tempDelay time.Duration // how long to sleep on accept failure
	for {
		rawConn, err := lis.Accept()
		if err != nil {
			if ne, ok := err.(interface {
				Temporary() bool
			}); ok && ne.Temporary() {
				if tempDelay == 0 {
					tempDelay = 5 * time.Millisecond
				} else {
					tempDelay *= 2
				}
				if max := 1 * time.Second; tempDelay > max {
					tempDelay = max
				}
				s.mu.Lock()
				s.printf("Accept error: %v; retrying in %v", err, tempDelay)
				s.mu.Unlock()
				timer := time.NewTimer(tempDelay)
				select {
				case <-timer.C:
				case <-s.quit.Done():
					timer.Stop()
					return nil
				}
				continue
			}
			s.mu.Lock()
			s.printf("done serving; Accept = %v", err)
			s.mu.Unlock()

			if s.quit.HasFired() {
				return nil
			}
			return err
		}
		tempDelay = 0
		// Start a new goroutine to deal with rawConn so we don't stall this Accept
		// loop goroutine.
		//
		// Make sure we account for the goroutine so GracefulStop doesn't nil out
		// s.conns before this conn can be added.
		s.serveWG.Add(1)
		go func() {
			s.handleRawConn(lis.Addr().String(), rawConn)
			s.serveWG.Done()
		}()
	}
}

// handleRawConn forks a goroutine to handle a just-accepted connection that
// has not had any I/O performed on it yet.
func (s *Server) handleRawConn(lisAddr string, rawConn net.Conn) {
	if s.quit.HasFired() {
		rawConn.Close()
		return
	}
	rawConn.SetDeadline(time.Now().Add(s.opts.connectionTimeout))

	// Finish handshaking (HTTP2)
	st := s.newHTTP2Transport(rawConn)
	rawConn.SetDeadline(time.Time{})
	if st == nil {
		return
	}

	if !s.addConn(lisAddr, st) {
		return
	}
	go func() {
		s.serveStreams(st)
		s.removeConn(lisAddr, st)
	}()
}

func (s *Server) drainServerTransports(addr string) {
	s.mu.Lock()
	conns := s.conns[addr]
	for st := range conns {
		st.Drain()
	}
	s.mu.Unlock()
}

// newHTTP2Transport sets up a http/2 transport (using the
// gRPC http2 server transport in transport/http2_server.go).
func (s *Server) newHTTP2Transport(c net.Conn) transport.ServerTransport {
	config := &transport.ServerConfig{
		MaxStreams:            s.opts.maxConcurrentStreams,
		ConnectionTimeout:     s.opts.connectionTimeout,
		Credentials:           s.opts.creds,
		InTapHandle:           s.opts.inTapHandle,
		StatsHandlers:         s.opts.statsHandlers,
		KeepaliveParams:       s.opts.keepaliveParams,
		KeepalivePolicy:       s.opts.keepalivePolicy,
		InitialWindowSize:     s.opts.initialWindowSize,
		InitialConnWindowSize: s.opts.initialConnWindowSize,
		WriteBufferSize:       s.opts.writeBufferSize,
		ReadBufferSize:        s.opts.readBufferSize,
		ChannelzParentID:      s.channelzID,
		MaxHeaderListSize:     s.opts.maxHeaderListSize,
		HeaderTableSize:       s.opts.headerTableSize,
	}
	st, err := transport.NewServerTransport(c, config)
	if err != nil {
		s.mu.Lock()
		s.errorf("NewServerTransport(%q) failed: %v", c.RemoteAddr(), err)
		s.mu.Unlock()
		// ErrConnDispatched means that the connection was dispatched away from
		// gRPC; those connections should be left open.
		if err != credentials.ErrConnDispatched {
			// Don't log on ErrConnDispatched and io.EOF to prevent log spam.
			if err != io.EOF {
				channelz.Info(logger, s.channelzID, "grpc: Server.Serve failed to create ServerTransport: ", err)
			}
			c.Close()
		}
		return nil
	}

	return st
}

func (s *Server) serveStreams(st transport.ServerTransport) {
	defer st.Close(errors.New("finished serving streams for the server transport"))
	var wg sync.WaitGroup

	var roundRobinCounter uint32
	st.HandleStreams(func(stream *transport.Stream) {
		wg.Add(1)
		if s.opts.numServerWorkers > 0 {
			data := &serverWorkerData{st: st, wg: &wg, stream: stream}
			select {
			case s.serverWorkerChannels[atomic.AddUint32(&roundRobinCounter, 1)%s.opts.numServerWorkers] <- data:
			default:
				// If all stream workers are busy, fallback to the default code path.
				go func() {
					s.handleStream(st, stream, s.traceInfo(st, stream))
					wg.Done()
				}()
			}
		} else {
			go func() {
				defer wg.Done()
				s.handleStream(st, stream, s.traceInfo(st, stream))
			}()
		}
	}, func(ctx context.Context, method string) context.Context {
		if !EnableTracing {
			return ctx
		}
		tr := trace.New("grpc.Recv."+methodFamily(method), method)
		return trace.NewContext(ctx, tr)
	})
	wg.Wait()
}

var _ http.Handler = (*Server)(nil)

// ServeHTTP implements the Go standard library's http.Handler
// interface by responding to the gRPC request r, by looking up
// the requested gRPC method in the gRPC server s.
//
// The provided HTTP request must have arrived on an HTTP/2
// connection. When using the Go standard library's server,
// practically this means that the Request must also have arrived
// over TLS.
//
// To share one port (such as 443 for https) between gRPC and an
// existing http.Handler, use a root http.Handler such as:
//
//	if r.ProtoMajor == 2 && strings.HasPrefix(
//		r.Header.Get("Content-Type"), "application/grpc") {
//		grpcServer.ServeHTTP(w, r)
//	} else {
//		yourMux.ServeHTTP(w, r)
//	}
//
// Note that ServeHTTP uses Go's HTTP/2 server implementation which is totally
// separate from grpc-go's HTTP/2 server. Performance and features may vary
// between the two paths. ServeHTTP does not support some gRPC features
// available through grpc-go's HTTP/2 server.
//
// # Experimental
//
// Notice: This API is EXPERIMENTAL and may be changed or removed in a
// later release.
func (s *Server) ServeHTTP(w http.ResponseWriter, r *http.Request) {
	st, err := transport.NewServerHandlerTransport(w, r, s.opts.statsHandlers)
	if err != nil {
		// Errors returned from transport.NewServerHandlerTransport have
		// already been written to w.
		return
	}
	if !s.addConn(listenerAddressForServeHTTP, st) {
		return
	}
	defer s.removeConn(listenerAddressForServeHTTP, st)
	s.serveStreams(st)
}

// traceInfo returns a traceInfo and associates it with stream, if tracing is enabled.
// If tracing is not enabled, it returns nil.
func (s *Server) traceInfo(st transport.ServerTransport, stream *transport.Stream) (trInfo *traceInfo) {
	if !EnableTracing {
		return nil
	}
	tr, ok := trace.FromContext(stream.Context())
	if !ok {
		return nil
	}

	trInfo = &traceInfo{
		tr: tr,
		firstLine: firstLine{
			client:     false,
			remoteAddr: st.RemoteAddr(),
		},
	}
	if dl, ok := stream.Context().Deadline(); ok {
		trInfo.firstLine.deadline = time.Until(dl)
	}
	return trInfo
}

func (s *Server) addConn(addr string, st transport.ServerTransport) bool {
	s.mu.Lock()
	defer s.mu.Unlock()
	if s.conns == nil {
		st.Close(errors.New("Server.addConn called when server has already been stopped"))
		return false
	}
	if s.drain {
		// Transport added after we drained our existing conns: drain it
		// immediately.
		st.Drain()
	}

	if s.conns[addr] == nil {
		// Create a map entry if this is the first connection on this listener.
		s.conns[addr] = make(map[transport.ServerTransport]bool)
	}
	s.conns[addr][st] = true
	return true
}

func (s *Server) removeConn(addr string, st transport.ServerTransport) {
	s.mu.Lock()
	defer s.mu.Unlock()

	conns := s.conns[addr]
	if conns != nil {
		delete(conns, st)
		if len(conns) == 0 {
			// If the last connection for this address is being removed, also
			// remove the map entry corresponding to the address. This is used
			// in GracefulStop() when waiting for all connections to be closed.
			delete(s.conns, addr)
		}
		s.cv.Broadcast()
	}
}

func (s *Server) channelzMetric() *channelz.ServerInternalMetric {
	return &channelz.ServerInternalMetric{
		CallsStarted:             atomic.LoadInt64(&s.czData.callsStarted),
		CallsSucceeded:           atomic.LoadInt64(&s.czData.callsSucceeded),
		CallsFailed:              atomic.LoadInt64(&s.czData.callsFailed),
		LastCallStartedTimestamp: time.Unix(0, atomic.LoadInt64(&s.czData.lastCallStartedTime)),
	}
}

func (s *Server) incrCallsStarted() {
	atomic.AddInt64(&s.czData.callsStarted, 1)
	atomic.StoreInt64(&s.czData.lastCallStartedTime, time.Now().UnixNano())
}

func (s *Server) incrCallsSucceeded() {
	atomic.AddInt64(&s.czData.callsSucceeded, 1)
}

func (s *Server) incrCallsFailed() {
	atomic.AddInt64(&s.czData.callsFailed, 1)
}

func (s *Server) sendResponse(t transport.ServerTransport, stream *transport.Stream, msg interface{}, cp Compressor, opts *transport.Options, comp encoding.Compressor) error {
	data, err := encode(s.getCodec(stream.ContentSubtype()), msg)
	if err != nil {
		channelz.Error(logger, s.channelzID, "grpc: server failed to encode response: ", err)
		return err
	}
	compData, err := compress(data, cp, comp)
	if err != nil {
		channelz.Error(logger, s.channelzID, "grpc: server failed to compress response: ", err)
		return err
	}
	hdr, payload := msgHeader(data, compData)
	// TODO(dfawley): should we be checking len(data) instead?
	if len(payload) > s.opts.maxSendMessageSize {
		return status.Errorf(codes.ResourceExhausted, "grpc: trying to send message larger than max (%d vs. %d)", len(payload), s.opts.maxSendMessageSize)
	}
	err = t.Write(stream, hdr, payload, opts)
	if err == nil {
		for _, sh := range s.opts.statsHandlers {
			sh.HandleRPC(stream.Context(), outPayload(false, msg, data, payload, time.Now()))
		}
	}
	return err
}

// chainUnaryServerInterceptors chains all unary server interceptors into one.
func chainUnaryServerInterceptors(s *Server) {
	// Prepend opts.unaryInt to the chaining interceptors if it exists, since unaryInt will
	// be executed before any other chained interceptors.
	interceptors := s.opts.chainUnaryInts
	if s.opts.unaryInt != nil {
		interceptors = append([]UnaryServerInterceptor{s.opts.unaryInt}, s.opts.chainUnaryInts...)
	}

	var chainedInt UnaryServerInterceptor
	if len(interceptors) == 0 {
		chainedInt = nil
	} else if len(interceptors) == 1 {
		chainedInt = interceptors[0]
	} else {
		chainedInt = chainUnaryInterceptors(interceptors)
	}

	s.opts.unaryInt = chainedInt
}

func chainUnaryInterceptors(interceptors []UnaryServerInterceptor) UnaryServerInterceptor {
	return func(ctx context.Context, req interface{}, info *UnaryServerInfo, handler UnaryHandler) (interface{}, error) {
		return interceptors[0](ctx, req, info, getChainUnaryHandler(interceptors, 0, info, handler))
	}
}

func getChainUnaryHandler(interceptors []UnaryServerInterceptor, curr int, info *UnaryServerInfo, finalHandler UnaryHandler) UnaryHandler {
	if curr == len(interceptors)-1 {
		return finalHandler
	}
	return func(ctx context.Context, req interface{}) (interface{}, error) {
		return interceptors[curr+1](ctx, req, info, getChainUnaryHandler(interceptors, curr+1, info, finalHandler))
	}
}

func (s *Server) processUnaryRPC(t transport.ServerTransport, stream *transport.Stream, info *serviceInfo, md *MethodDesc, trInfo *traceInfo) (err error) {
	shs := s.opts.statsHandlers
	if len(shs) != 0 || trInfo != nil || channelz.IsOn() {
		if channelz.IsOn() {
			s.incrCallsStarted()
		}
		var statsBegin *stats.Begin
		for _, sh := range shs {
			beginTime := time.Now()
			statsBegin = &stats.Begin{
				BeginTime:      beginTime,
				IsClientStream: false,
				IsServerStream: false,
			}
			sh.HandleRPC(stream.Context(), statsBegin)
		}
		if trInfo != nil {
			trInfo.tr.LazyLog(&trInfo.firstLine, false)
		}
		// The deferred error handling for tracing, stats handler and channelz are
		// combined into one function to reduce stack usage -- a defer takes ~56-64
		// bytes on the stack, so overflowing the stack will require a stack
		// re-allocation, which is expensive.
		//
		// To maintain behavior similar to separate deferred statements, statements
		// should be executed in the reverse order. That is, tracing first, stats
		// handler second, and channelz last. Note that panics *within* defers will
		// lead to different behavior, but that's an acceptable compromise; that
		// would be undefined behavior territory anyway.
		defer func() {
			if trInfo != nil {
				if err != nil && err != io.EOF {
					trInfo.tr.LazyLog(&fmtStringer{"%v", []interface{}{err}}, true)
					trInfo.tr.SetError()
				}
				trInfo.tr.Finish()
			}

			for _, sh := range shs {
				end := &stats.End{
					BeginTime: statsBegin.BeginTime,
					EndTime:   time.Now(),
				}
				if err != nil && err != io.EOF {
					end.Error = toRPCErr(err)
				}
				sh.HandleRPC(stream.Context(), end)
			}

			if channelz.IsOn() {
				if err != nil && err != io.EOF {
					s.incrCallsFailed()
				} else {
					s.incrCallsSucceeded()
				}
			}
		}()
	}
	var binlogs []binarylog.MethodLogger
	if ml := binarylog.GetMethodLogger(stream.Method()); ml != nil {
		binlogs = append(binlogs, ml)
	}
	if s.opts.binaryLogger != nil {
		if ml := s.opts.binaryLogger.GetMethodLogger(stream.Method()); ml != nil {
			binlogs = append(binlogs, ml)
		}
	}
	if len(binlogs) != 0 {
		ctx := stream.Context()
		md, _ := metadata.FromIncomingContext(ctx)
		logEntry := &binarylog.ClientHeader{
			Header:     md,
			MethodName: stream.Method(),
			PeerAddr:   nil,
		}
		if deadline, ok := ctx.Deadline(); ok {
			logEntry.Timeout = time.Until(deadline)
			if logEntry.Timeout < 0 {
				logEntry.Timeout = 0
			}
		}
		if a := md[":authority"]; len(a) > 0 {
			logEntry.Authority = a[0]
		}
		if peer, ok := peer.FromContext(ctx); ok {
			logEntry.PeerAddr = peer.Addr
		}
		for _, binlog := range binlogs {
			binlog.Log(logEntry)
		}
	}

	// comp and cp are used for compression.  decomp and dc are used for
	// decompression.  If comp and decomp are both set, they are the same;
	// however they are kept separate to ensure that at most one of the
	// compressor/decompressor variable pairs are set for use later.
	var comp, decomp encoding.Compressor
	var cp Compressor
	var dc Decompressor

	// If dc is set and matches the stream's compression, use it.  Otherwise, try
	// to find a matching registered compressor for decomp.
	if rc := stream.RecvCompress(); s.opts.dc != nil && s.opts.dc.Type() == rc {
		dc = s.opts.dc
	} else if rc != "" && rc != encoding.Identity {
		decomp = encoding.GetCompressor(rc)
		if decomp == nil {
			st := status.Newf(codes.Unimplemented, "grpc: Decompressor is not installed for grpc-encoding %q", rc)
			t.WriteStatus(stream, st)
			return st.Err()
		}
	}

	// If cp is set, use it.  Otherwise, attempt to compress the response using
	// the incoming message compression method.
	//
	// NOTE: this needs to be ahead of all handling, https://github.com/grpc/grpc-go/issues/686.
	if s.opts.cp != nil {
		cp = s.opts.cp
		stream.SetSendCompress(cp.Type())
	} else if rc := stream.RecvCompress(); rc != "" && rc != encoding.Identity {
		// Legacy compressor not specified; attempt to respond with same encoding.
		comp = encoding.GetCompressor(rc)
		if comp != nil {
			stream.SetSendCompress(rc)
		}
	}

	var payInfo *payloadInfo
	if len(shs) != 0 || len(binlogs) != 0 {
		payInfo = &payloadInfo{}
	}
	d, err := recvAndDecompress(&parser{r: stream}, stream, dc, s.opts.maxReceiveMessageSize, payInfo, decomp)
	if err != nil {
		if e := t.WriteStatus(stream, status.Convert(err)); e != nil {
			channelz.Warningf(logger, s.channelzID, "grpc: Server.processUnaryRPC failed to write status %v", e)
		}
		return err
	}
	if channelz.IsOn() {
		t.IncrMsgRecv()
	}
	df := func(v interface{}) error {
		if err := s.getCodec(stream.ContentSubtype()).Unmarshal(d, v); err != nil {
			return status.Errorf(codes.Internal, "grpc: error unmarshalling request: %v", err)
		}
		for _, sh := range shs {
			sh.HandleRPC(stream.Context(), &stats.InPayload{
				RecvTime:   time.Now(),
				Payload:    v,
				WireLength: payInfo.wireLength + headerLen,
				Data:       d,
				Length:     len(d),
			})
		}
		if len(binlogs) != 0 {
			cm := &binarylog.ClientMessage{
				Message: d,
			}
			for _, binlog := range binlogs {
				binlog.Log(cm)
			}
		}
		if trInfo != nil {
			trInfo.tr.LazyLog(&payload{sent: false, msg: v}, true)
		}
		return nil
	}
	ctx := NewContextWithServerTransportStream(stream.Context(), stream)
	reply, appErr := md.Handler(info.serviceImpl, ctx, df, s.opts.unaryInt)
	if appErr != nil {
		appStatus, ok := status.FromError(appErr)
		if !ok {
			// Convert non-status application error to a status error with code
			// Unknown, but handle context errors specifically.
			appStatus = status.FromContextError(appErr)
			appErr = appStatus.Err()
		}
		if trInfo != nil {
			trInfo.tr.LazyLog(stringer(appStatus.Message()), true)
			trInfo.tr.SetError()
		}
		if e := t.WriteStatus(stream, appStatus); e != nil {
			channelz.Warningf(logger, s.channelzID, "grpc: Server.processUnaryRPC failed to write status: %v", e)
		}
		if len(binlogs) != 0 {
			if h, _ := stream.Header(); h.Len() > 0 {
				// Only log serverHeader if there was header. Otherwise it can
				// be trailer only.
				sh := &binarylog.ServerHeader{
					Header: h,
				}
				for _, binlog := range binlogs {
					binlog.Log(sh)
				}
			}
			st := &binarylog.ServerTrailer{
				Trailer: stream.Trailer(),
				Err:     appErr,
			}
			for _, binlog := range binlogs {
				binlog.Log(st)
			}
		}
		return appErr
	}
	if trInfo != nil {
		trInfo.tr.LazyLog(stringer("OK"), false)
	}
	opts := &transport.Options{Last: true}

	if err := s.sendResponse(t, stream, reply, cp, opts, comp); err != nil {
		if err == io.EOF {
			// The entire stream is done (for unary RPC only).
			return err
		}
		if sts, ok := status.FromError(err); ok {
			if e := t.WriteStatus(stream, sts); e != nil {
				channelz.Warningf(logger, s.channelzID, "grpc: Server.processUnaryRPC failed to write status: %v", e)
			}
		} else {
			switch st := err.(type) {
			case transport.ConnectionError:
				// Nothing to do here.
			default:
				panic(fmt.Sprintf("grpc: Unexpected error (%T) from sendResponse: %v", st, st))
			}
		}
		if len(binlogs) != 0 {
			h, _ := stream.Header()
			sh := &binarylog.ServerHeader{
				Header: h,
			}
			st := &binarylog.ServerTrailer{
				Trailer: stream.Trailer(),
				Err:     appErr,
			}
			for _, binlog := range binlogs {
				binlog.Log(sh)
				binlog.Log(st)
			}
		}
		return err
	}
	if len(binlogs) != 0 {
		h, _ := stream.Header()
		sh := &binarylog.ServerHeader{
			Header: h,
		}
		sm := &binarylog.ServerMessage{
			Message: reply,
		}
		for _, binlog := range binlogs {
			binlog.Log(sh)
			binlog.Log(sm)
		}
	}
	if channelz.IsOn() {
		t.IncrMsgSent()
	}
	if trInfo != nil {
		trInfo.tr.LazyLog(&payload{sent: true, msg: reply}, true)
	}
	// TODO: Should we be logging if writing status failed here, like above?
	// Should the logging be in WriteStatus?  Should we ignore the WriteStatus
	// error or allow the stats handler to see it?
	err = t.WriteStatus(stream, statusOK)
	if len(binlogs) != 0 {
		st := &binarylog.ServerTrailer{
			Trailer: stream.Trailer(),
			Err:     appErr,
		}
		for _, binlog := range binlogs {
			binlog.Log(st)
		}
	}
	return err
}

// chainStreamServerInterceptors chains all stream server interceptors into one.
func chainStreamServerInterceptors(s *Server) {
	// Prepend opts.streamInt to the chaining interceptors if it exists, since streamInt will
	// be executed before any other chained interceptors.
	interceptors := s.opts.chainStreamInts
	if s.opts.streamInt != nil {
		interceptors = append([]StreamServerInterceptor{s.opts.streamInt}, s.opts.chainStreamInts...)
	}

	var chainedInt StreamServerInterceptor
	if len(interceptors) == 0 {
		chainedInt = nil
	} else if len(interceptors) == 1 {
		chainedInt = interceptors[0]
	} else {
		chainedInt = chainStreamInterceptors(interceptors)
	}

	s.opts.streamInt = chainedInt
}

func chainStreamInterceptors(interceptors []StreamServerInterceptor) StreamServerInterceptor {
	return func(srv interface{}, ss ServerStream, info *StreamServerInfo, handler StreamHandler) error {
		return interceptors[0](srv, ss, info, getChainStreamHandler(interceptors, 0, info, handler))
	}
}

func getChainStreamHandler(interceptors []StreamServerInterceptor, curr int, info *StreamServerInfo, finalHandler StreamHandler) StreamHandler {
	if curr == len(interceptors)-1 {
		return finalHandler
	}
	return func(srv interface{}, stream ServerStream) error {
		return interceptors[curr+1](srv, stream, info, getChainStreamHandler(interceptors, curr+1, info, finalHandler))
	}
}

func (s *Server) processStreamingRPC(t transport.ServerTransport, stream *transport.Stream, info *serviceInfo, sd *StreamDesc, trInfo *traceInfo) (err error) {
	if channelz.IsOn() {
		s.incrCallsStarted()
	}
	shs := s.opts.statsHandlers
	var statsBegin *stats.Begin
	if len(shs) != 0 {
		beginTime := time.Now()
		statsBegin = &stats.Begin{
			BeginTime:      beginTime,
			IsClientStream: sd.ClientStreams,
			IsServerStream: sd.ServerStreams,
		}
		for _, sh := range shs {
			sh.HandleRPC(stream.Context(), statsBegin)
		}
	}
	ctx := NewContextWithServerTransportStream(stream.Context(), stream)
	ss := &serverStream{
		ctx:                   ctx,
		t:                     t,
		s:                     stream,
		p:                     &parser{r: stream},
		codec:                 s.getCodec(stream.ContentSubtype()),
		maxReceiveMessageSize: s.opts.maxReceiveMessageSize,
		maxSendMessageSize:    s.opts.maxSendMessageSize,
		trInfo:                trInfo,
		statsHandler:          shs,
	}

	if len(shs) != 0 || trInfo != nil || channelz.IsOn() {
		// See comment in processUnaryRPC on defers.
		defer func() {
			if trInfo != nil {
				ss.mu.Lock()
				if err != nil && err != io.EOF {
					ss.trInfo.tr.LazyLog(&fmtStringer{"%v", []interface{}{err}}, true)
					ss.trInfo.tr.SetError()
				}
				ss.trInfo.tr.Finish()
				ss.trInfo.tr = nil
				ss.mu.Unlock()
			}

			if len(shs) != 0 {
				end := &stats.End{
					BeginTime: statsBegin.BeginTime,
					EndTime:   time.Now(),
				}
				if err != nil && err != io.EOF {
					end.Error = toRPCErr(err)
				}
				for _, sh := range shs {
					sh.HandleRPC(stream.Context(), end)
				}
			}

			if channelz.IsOn() {
				if err != nil && err != io.EOF {
					s.incrCallsFailed()
				} else {
					s.incrCallsSucceeded()
				}
			}
		}()
	}

	if ml := binarylog.GetMethodLogger(stream.Method()); ml != nil {
		ss.binlogs = append(ss.binlogs, ml)
	}
	if s.opts.binaryLogger != nil {
		if ml := s.opts.binaryLogger.GetMethodLogger(stream.Method()); ml != nil {
			ss.binlogs = append(ss.binlogs, ml)
		}
	}
	if len(ss.binlogs) != 0 {
		md, _ := metadata.FromIncomingContext(ctx)
		logEntry := &binarylog.ClientHeader{
			Header:     md,
			MethodName: stream.Method(),
			PeerAddr:   nil,
		}
		if deadline, ok := ctx.Deadline(); ok {
			logEntry.Timeout = time.Until(deadline)
			if logEntry.Timeout < 0 {
				logEntry.Timeout = 0
			}
		}
		if a := md[":authority"]; len(a) > 0 {
			logEntry.Authority = a[0]
		}
		if peer, ok := peer.FromContext(ss.Context()); ok {
			logEntry.PeerAddr = peer.Addr
		}
		for _, binlog := range ss.binlogs {
			binlog.Log(logEntry)
		}
	}

	// If dc is set and matches the stream's compression, use it.  Otherwise, try
	// to find a matching registered compressor for decomp.
	if rc := stream.RecvCompress(); s.opts.dc != nil && s.opts.dc.Type() == rc {
		ss.dc = s.opts.dc
	} else if rc != "" && rc != encoding.Identity {
		ss.decomp = encoding.GetCompressor(rc)
		if ss.decomp == nil {
			st := status.Newf(codes.Unimplemented, "grpc: Decompressor is not installed for grpc-encoding %q", rc)
			t.WriteStatus(ss.s, st)
			return st.Err()
		}
	}

	// If cp is set, use it.  Otherwise, attempt to compress the response using
	// the incoming message compression method.
	//
	// NOTE: this needs to be ahead of all handling, https://github.com/grpc/grpc-go/issues/686.
	if s.opts.cp != nil {
		ss.cp = s.opts.cp
		stream.SetSendCompress(s.opts.cp.Type())
	} else if rc := stream.RecvCompress(); rc != "" && rc != encoding.Identity {
		// Legacy compressor not specified; attempt to respond with same encoding.
		ss.comp = encoding.GetCompressor(rc)
		if ss.comp != nil {
			stream.SetSendCompress(rc)
		}
	}

	ss.ctx = newContextWithRPCInfo(ss.ctx, false, ss.codec, ss.cp, ss.comp)

	if trInfo != nil {
		trInfo.tr.LazyLog(&trInfo.firstLine, false)
	}
	var appErr error
	var server interface{}
	if info != nil {
		server = info.serviceImpl
	}
	if s.opts.streamInt == nil {
		appErr = sd.Handler(server, ss)
	} else {
		info := &StreamServerInfo{
			FullMethod:     stream.Method(),
			IsClientStream: sd.ClientStreams,
			IsServerStream: sd.ServerStreams,
		}
		appErr = s.opts.streamInt(server, ss, info, sd.Handler)
	}
	if appErr != nil {
		appStatus, ok := status.FromError(appErr)
		if !ok {
			// Convert non-status application error to a status error with code
			// Unknown, but handle context errors specifically.
			appStatus = status.FromContextError(appErr)
			appErr = appStatus.Err()
		}
		if trInfo != nil {
			ss.mu.Lock()
			ss.trInfo.tr.LazyLog(stringer(appStatus.Message()), true)
			ss.trInfo.tr.SetError()
			ss.mu.Unlock()
		}
		t.WriteStatus(ss.s, appStatus)
		if len(ss.binlogs) != 0 {
			st := &binarylog.ServerTrailer{
				Trailer: ss.s.Trailer(),
				Err:     appErr,
			}
			for _, binlog := range ss.binlogs {
				binlog.Log(st)
			}
		}
		// TODO: Should we log an error from WriteStatus here and below?
		return appErr
	}
	if trInfo != nil {
		ss.mu.Lock()
		ss.trInfo.tr.LazyLog(stringer("OK"), false)
		ss.mu.Unlock()
	}
	err = t.WriteStatus(ss.s, statusOK)
	if len(ss.binlogs) != 0 {
		st := &binarylog.ServerTrailer{
			Trailer: ss.s.Trailer(),
			Err:     appErr,
		}
		for _, binlog := range ss.binlogs {
			binlog.Log(st)
		}
	}
	return err
}

func (s *Server) handleStream(t transport.ServerTransport, stream *transport.Stream, trInfo *traceInfo) {
	sm := stream.Method()
	if sm != "" && sm[0] == '/' {
		sm = sm[1:]
	}
	pos := strings.LastIndex(sm, "/")
	if pos == -1 {
		if trInfo != nil {
			trInfo.tr.LazyLog(&fmtStringer{"Malformed method name %q", []interface{}{sm}}, true)
			trInfo.tr.SetError()
		}
		errDesc := fmt.Sprintf("malformed method name: %q", stream.Method())
		if err := t.WriteStatus(stream, status.New(codes.Unimplemented, errDesc)); err != nil {
			if trInfo != nil {
				trInfo.tr.LazyLog(&fmtStringer{"%v", []interface{}{err}}, true)
				trInfo.tr.SetError()
			}
			channelz.Warningf(logger, s.channelzID, "grpc: Server.handleStream failed to write status: %v", err)
		}
		if trInfo != nil {
			trInfo.tr.Finish()
		}
		return
	}
	service := sm[:pos]
	method := sm[pos+1:]

	srv, knownService := s.services[service]
	if knownService {
		if md, ok := srv.methods[method]; ok {
			s.processUnaryRPC(t, stream, srv, md, trInfo)
			return
		}
		if sd, ok := srv.streams[method]; ok {
			s.processStreamingRPC(t, stream, srv, sd, trInfo)
			return
		}
	}
	// Unknown service, or known server unknown method.
	if unknownDesc := s.opts.unknownStreamDesc; unknownDesc != nil {
		s.processStreamingRPC(t, stream, nil, unknownDesc, trInfo)
		return
	}
	var errDesc string
	if !knownService {
		errDesc = fmt.Sprintf("unknown service %v", service)
	} else {
		errDesc = fmt.Sprintf("unknown method %v for service %v", method, service)
	}
	if trInfo != nil {
		trInfo.tr.LazyPrintf("%s", errDesc)
		trInfo.tr.SetError()
	}
	if err := t.WriteStatus(stream, status.New(codes.Unimplemented, errDesc)); err != nil {
		if trInfo != nil {
			trInfo.tr.LazyLog(&fmtStringer{"%v", []interface{}{err}}, true)
			trInfo.tr.SetError()
		}
		channelz.Warningf(logger, s.channelzID, "grpc: Server.handleStream failed to write status: %v", err)
	}
	if trInfo != nil {
		trInfo.tr.Finish()
	}
}

// The key to save ServerTransportStream in the context.
type streamKey struct{}

// NewContextWithServerTransportStream creates a new context from ctx and
// attaches stream to it.
//
// # Experimental
//
// Notice: This API is EXPERIMENTAL and may be changed or removed in a
// later release.
func NewContextWithServerTransportStream(ctx context.Context, stream ServerTransportStream) context.Context {
	return context.WithValue(ctx, streamKey{}, stream)
}

// ServerTransportStream is a minimal interface that a transport stream must
// implement. This can be used to mock an actual transport stream for tests of
// handler code that use, for example, grpc.SetHeader (which requires some
// stream to be in context).
//
// See also NewContextWithServerTransportStream.
//
// # Experimental
//
// Notice: This type is EXPERIMENTAL and may be changed or removed in a
// later release.
type ServerTransportStream interface {
	Method() string
	SetHeader(md metadata.MD) error
	SendHeader(md metadata.MD) error
	SetTrailer(md metadata.MD) error
}

// ServerTransportStreamFromContext returns the ServerTransportStream saved in
// ctx. Returns nil if the given context has no stream associated with it
// (which implies it is not an RPC invocation context).
//
// # Experimental
//
// Notice: This API is EXPERIMENTAL and may be changed or removed in a
// later release.
func ServerTransportStreamFromContext(ctx context.Context) ServerTransportStream {
	s, _ := ctx.Value(streamKey{}).(ServerTransportStream)
	return s
}

// Stop stops the gRPC server. It immediately closes all open
// connections and listeners.
// It cancels all active RPCs on the server side and the corresponding
// pending RPCs on the client side will get notified by connection
// errors.
func (s *Server) Stop() {
	s.quit.Fire()

	defer func() {
		s.serveWG.Wait()
		s.done.Fire()
	}()

	s.channelzRemoveOnce.Do(func() { channelz.RemoveEntry(s.channelzID) })

	s.mu.Lock()
	listeners := s.lis
	s.lis = nil
	conns := s.conns
	s.conns = nil
	// interrupt GracefulStop if Stop and GracefulStop are called concurrently.
	s.cv.Broadcast()
	s.mu.Unlock()

	for lis := range listeners {
		lis.Close()
	}
	for _, cs := range conns {
		for st := range cs {
			st.Close(errors.New("Server.Stop called"))
		}
	}
	if s.opts.numServerWorkers > 0 {
		s.stopServerWorkers()
	}

	s.mu.Lock()
	if s.events != nil {
		s.events.Finish()
		s.events = nil
	}
	s.mu.Unlock()
}

// GracefulStop stops the gRPC server gracefully. It stops the server from
// accepting new connections and RPCs and blocks until all the pending RPCs are
// finished.
func (s *Server) GracefulStop() {
	s.quit.Fire()
	defer s.done.Fire()

	s.channelzRemoveOnce.Do(func() { channelz.RemoveEntry(s.channelzID) })
	s.mu.Lock()
	if s.conns == nil {
		s.mu.Unlock()
		return
	}

	for lis := range s.lis {
		lis.Close()
	}
	s.lis = nil
	if !s.drain {
		for _, conns := range s.conns {
			for st := range conns {
				st.Drain()
			}
		}
		s.drain = true
	}

	// Wait for serving threads to be ready to exit.  Only then can we be sure no
	// new conns will be created.
	s.mu.Unlock()
	s.serveWG.Wait()
	s.mu.Lock()

	for len(s.conns) != 0 {
		s.cv.Wait()
	}
	s.conns = nil
	if s.events != nil {
		s.events.Finish()
		s.events = nil
	}
	s.mu.Unlock()
}

// contentSubtype must be lowercase
// cannot return nil
func (s *Server) getCodec(contentSubtype string) baseCodec {
	if s.opts.codec != nil {
		return s.opts.codec
	}
	if contentSubtype == "" {
		return encoding.GetCodec(proto.Name)
	}
	codec := encoding.GetCodec(contentSubtype)
	if codec == nil {
		return encoding.GetCodec(proto.Name)
	}
	return codec
}

// SetHeader sets the header metadata to be sent from the server to the client.
// The context provided must be the context passed to the server's handler.
//
// Streaming RPCs should prefer the SetHeader method of the ServerStream.
//
// When called multiple times, all the provided metadata will be merged.  All
// the metadata will be sent out when one of the following happens:
//
//   - grpc.SendHeader is called, or for streaming handlers, stream.SendHeader.
//   - The first response message is sent.  For unary handlers, this occurs when
//     the handler returns; for streaming handlers, this can happen when stream's
//     SendMsg method is called.
//   - An RPC status is sent out (error or success).  This occurs when the handler
//     returns.
//
// SetHeader will fail if called after any of the events above.
//
// The error returned is compatible with the status package.  However, the
// status code will often not match the RPC status as seen by the client
// application, and therefore, should not be relied upon for this purpose.
func SetHeader(ctx context.Context, md metadata.MD) error {
	if md.Len() == 0 {
		return nil
	}
	stream := ServerTransportStreamFromContext(ctx)
	if stream == nil {
		return status.Errorf(codes.Internal, "grpc: failed to fetch the stream from the context %v", ctx)
	}
	return stream.SetHeader(md)
}

// SendHeader sends header metadata. It may be called at most once, and may not
// be called after any event that causes headers to be sent (see SetHeader for
// a complete list).  The provided md and headers set by SetHeader() will be
// sent.
//
// The error returned is compatible with the status package.  However, the
// status code will often not match the RPC status as seen by the client
// application, and therefore, should not be relied upon for this purpose.
func SendHeader(ctx context.Context, md metadata.MD) error {
	stream := ServerTransportStreamFromContext(ctx)
	if stream == nil {
		return status.Errorf(codes.Internal, "grpc: failed to fetch the stream from the context %v", ctx)
	}
	if err := stream.SendHeader(md); err != nil {
		return toRPCErr(err)
	}
	return nil
}

// SetTrailer sets the trailer metadata that will be sent when an RPC returns.
// When called more than once, all the provided metadata will be merged.
//
// The error returned is compatible with the status package.  However, the
// status code will often not match the RPC status as seen by the client
// application, and therefore, should not be relied upon for this purpose.
func SetTrailer(ctx context.Context, md metadata.MD) error {
	if md.Len() == 0 {
		return nil
	}
	stream := ServerTransportStreamFromContext(ctx)
	if stream == nil {
		return status.Errorf(codes.Internal, "grpc: failed to fetch the stream from the context %v", ctx)
	}
	return stream.SetTrailer(md)
}

// Method returns the method string for the server context.  The returned
// string is in the format of "/service/method".
func Method(ctx context.Context) (string, bool) {
	s := ServerTransportStreamFromContext(ctx)
	if s == nil {
		return "", false
	}
	return s.Method(), true
}

type channelzServer struct {
	s *Server
}

func (c *channelzServer) ChannelzMetric() *channelz.ServerInternalMetric {
	return c.s.channelzMetric()
}<|MERGE_RESOLUTION|>--- conflicted
+++ resolved
@@ -233,18 +233,11 @@
 	return &joinServerOption{opts: opts}
 }
 
-<<<<<<< HEAD
-// WriteBufferSize determines how much data can be batched before doing a write on the wire.
-// The corresponding memory allocation for this buffer will be twice the size to keep syscalls low.
-// The default value for this buffer is 32KB.
-// Zero will disable the write buffer such that each write will be on underlying connection.
-=======
 // WriteBufferSize determines how much data can be batched before doing a write
 // on the wire. The corresponding memory allocation for this buffer will be
 // twice the size to keep syscalls low. The default value for this buffer is
 // 32KB. Zero or negative values will disable the write buffer such that each
 // write will be on underlying connection.
->>>>>>> e8d91c9e
 // Note: A Send call may not directly translate to a write.
 func WriteBufferSize(s int) ServerOption {
 	return newFuncServerOption(func(o *serverOptions) {
