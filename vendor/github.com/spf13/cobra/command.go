--- conflicted
+++ resolved
@@ -548,17 +548,10 @@
 
 Available Commands:{{range $cmds}}{{if (or .IsAvailableCommand (eq .Name "help"))}}
   {{rpad .Name .NamePadding }} {{.Short}}{{end}}{{end}}{{else}}{{range $group := .Groups}}
-<<<<<<< HEAD
 
 {{.Title}}{{range $cmds}}{{if (and (eq .GroupID $group.ID) (or .IsAvailableCommand (eq .Name "help")))}}
   {{rpad .Name .NamePadding }} {{.Short}}{{end}}{{end}}{{end}}{{if not .AllChildCommandsHaveGroup}}
 
-=======
-
-{{.Title}}{{range $cmds}}{{if (and (eq .GroupID $group.ID) (or .IsAvailableCommand (eq .Name "help")))}}
-  {{rpad .Name .NamePadding }} {{.Short}}{{end}}{{end}}{{end}}{{if not .AllChildCommandsHaveGroup}}
-
->>>>>>> e8d91c9e
 Additional Commands:{{range $cmds}}{{if (and (eq .GroupID "") (or .IsAvailableCommand (eq .Name "help")))}}
   {{rpad .Name .NamePadding }} {{.Short}}{{end}}{{end}}{{end}}{{end}}{{end}}{{if .HasAvailableLocalFlags}}
 
@@ -1004,13 +997,10 @@
 	c.InitDefaultHelpCmd()
 	// initialize completion at the last point to allow for user overriding
 	c.InitDefaultCompletionCmd()
-<<<<<<< HEAD
-=======
 
 	// Now that all commands have been created, let's make sure all groups
 	// are properly created also
 	c.checkCommandGroups()
->>>>>>> e8d91c9e
 
 	args := c.args
 
